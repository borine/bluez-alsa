/*
 * bluealsa-pcm.c
 * Copyright (c) 2016-2023 Arkadiusz Bokowy
 *
 * This file is a part of bluez-alsa.
 *
 * This project is licensed under the terms of the MIT license.
 *
 */

#if HAVE_CONFIG_H
# include <config.h>
#endif

#include <errno.h>
#include <fcntl.h>
#include <poll.h>
#include <pthread.h>
#include <signal.h>
#include <stdatomic.h>
#include <stdbool.h>
#include <stdint.h>
#include <stdio.h>
#include <stdlib.h>
#include <string.h>
#include <strings.h>
#include <sys/eventfd.h>
#include <sys/ioctl.h>
#include <sys/time.h>
#include <sys/param.h>
#include <unistd.h>

#include <alsa/asoundlib.h>
#include <alsa/pcm_external.h>
#include <bluetooth/bluetooth.h>
#include <dbus/dbus.h>

#include "shared/dbus-client.h"
#include "shared/defs.h"
#include "shared/hex.h"
#include "shared/log.h"
#include "shared/rt.h"

#define BA_PAUSE_STATE_INIT 0
#define BA_PAUSE_STATE_RUNNING (1 << 0)
#define BA_PAUSE_STATE_PAUSED  (1 << 1)
#define BA_PAUSE_STATE_PENDING (1 << 2)

#if SND_LIB_VERSION >= 0x010104 && SND_LIB_VERSION < 0x010206
#include <alloca.h>
/**
 * alsa-lib releases from 1.1.4 to 1.2.5.1 inclusive have a bug in the rate
 * plugin which, when combined with the hw params refinement algorithm used by
 * the ioplug, can cause snd_pcm_avail() to return bogus values. This, in turn,
 * can trigger deadlock in applications built on the portaudio library
 * (e.g. audacity) and possibly cause faults in other applications too.
 *
 * This macro enables a work-around for this bug.
 * */
# define BLUEALSA_HW_PARAMS_FIX 1
#endif

struct bluealsa_pcm {
	snd_pcm_ioplug_t io;

	/* D-Bus connection context */
	struct ba_dbus_ctx dbus_ctx;
	/* time of last D-Bus dispatching */
	struct timespec dbus_dispatch_ts;

	/* IO thread and application thread sync */
	pthread_mutex_t mutex;

	/* requested BlueALSA PCM */
	struct ba_pcm ba_pcm;

	/* PCM FIFO */
	int ba_pcm_fd;
	/* PCM control socket */
	int ba_pcm_ctrl_fd;

	/* Indicates that the server is connected. */
	atomic_bool connected;

	/* event file descriptor */
	int event_fd;

	/* virtual hardware - ring buffer */
	char * _Atomic io_hw_buffer;
	/* The IO thread is responsible for maintaining the hardware pointer
	 * (pcm->io_hw_ptr), the application is responsible for the application
	 * pointer (io->appl_ptr). These pointers should be atomic as they are
	 * written in one thread and read in the other. */
	_Atomic snd_pcm_sframes_t io_hw_ptr;
	_Atomic snd_pcm_uframes_t io_hw_boundary;
	/* Permit the application to modify the frequency of poll() events. */
	_Atomic snd_pcm_uframes_t io_avail_min;
	pthread_t io_thread;
	bool io_started;

	/* ALSA operates on frames, we on bytes */
	size_t frame_size;

	struct timespec delay_ts;
	snd_pcm_uframes_t delay_hw_ptr;
	unsigned int delay_pcm_nread;
	/* In the capture mode, delay_running indicates that frames are being
	 * transferred to the FIFO by the server. In playback mode it indicates
	 * that the IO thread is transferring frames to the FIFO. */
	bool delay_running;

	/* delay accumulated just before pausing */
	snd_pcm_sframes_t delay_paused;
	/* maximum delay in FIFO */
	snd_pcm_sframes_t delay_fifo_size;
	/* user provided extra delay component */
	snd_pcm_sframes_t delay_ex;

	/* synchronize threads to begin/end pause */
	pthread_cond_t pause_cond;
	unsigned int pause_state;

	/* /dev/null used by capture PCMs to clear stale data from FIFO. */
	int null_fd;
};

/**
 * Helper debug macro for internal usage. */
#define debug2(M, ...) \
	debug("%s: " M, pcm->ba_pcm.pcm_path, ## __VA_ARGS__)

#if SND_LIB_VERSION < 0x010106
/**
 * Get the available frames.
 *
 * This function is available in alsa-lib since version 1.1.6. For older
 * alsa-lib versions we need to provide our own implementation. */
static snd_pcm_uframes_t snd_pcm_ioplug_hw_avail(const snd_pcm_ioplug_t * const io,
		const snd_pcm_uframes_t hw_ptr, const snd_pcm_uframes_t appl_ptr) {
	struct bluealsa_pcm *pcm = io->private_data;
	snd_pcm_sframes_t diff;
	if (io->stream == SND_PCM_STREAM_PLAYBACK)
		diff = appl_ptr - hw_ptr;
	else
		diff = io->buffer_size - hw_ptr + appl_ptr;
	if (diff < 0)
		diff += pcm->io_hw_boundary;
	snd_pcm_uframes_t diff_ = diff;
	return diff_ <= io->buffer_size ? diff_ : 0;
}
#endif

/**
 * Helper function for terminating IO thread. */
static void io_thread_cancel(struct bluealsa_pcm *pcm) {

	if (!pcm->io_started)
		return;

	pthread_cancel(pcm->io_thread);
	pthread_join(pcm->io_thread, NULL);
	pcm->io_started = false;

}

/**
 * Helper function for logging IO thread termination. */
static void io_thread_cleanup(struct bluealsa_pcm *pcm) {
	debug2("IO thread cleanup");
	(void)pcm;
}

/**
 * Helper function synchronizes updating of HW pointer value with IO thread
 * delay calculation. */
static void io_thread_update_hw_ptr(struct bluealsa_pcm *pcm,
		snd_pcm_sframes_t hw_ptr) {

	struct timespec now;
	gettimestamp(&now);

	pthread_mutex_lock(&pcm->mutex);

	/* stash current time and levels */
	pcm->delay_ts = now;
	if (pcm->io.stream == SND_PCM_STREAM_PLAYBACK) {
		unsigned int nread = 0;
		ioctl(pcm->ba_pcm_fd, FIONREAD, &nread);
		pcm->delay_pcm_nread = nread;
	}
	if (hw_ptr == -1) {
		pcm->delay_hw_ptr = 0;
		if (pcm->io.stream == SND_PCM_STREAM_PLAYBACK)
			pcm->delay_running = false;
	}
	else {
		pcm->delay_hw_ptr = hw_ptr;
		if (pcm->io.stream == SND_PCM_STREAM_PLAYBACK)
			pcm->delay_running = true;
	}

	/* Make the new HW pointer value visible to the ioplug. */
	pcm->io_hw_ptr = hw_ptr;

	pthread_mutex_unlock(&pcm->mutex);

}

static void frames_to_timespec(struct timespec *ts, snd_pcm_uframes_t frames, unsigned int rate) {
	ts->tv_sec = frames / rate;
	ts->tv_nsec = 1000000000L / rate * (frames % rate);
}

static void insert_silence(char *buf, snd_pcm_uframes_t frames, int format, int channels) {
	snd_pcm_format_set_silence(format, buf, frames * channels);
}

/**
 * Transfer a chunk of audio frames from the FIFO to the ALSA buffer.
 * The whole chunk is read "atomically" to ensure that frames are not
 * fragmented, so the hw pointer can be correctly updated.
 * Regulates the average rate at which frames are transferred, and inserts
 * intervals of silence into the stream if necessary to maintain the rate.
 * @return true if transfer completed successfully, false if error occurred. */
static bool io_thread_read(struct bluealsa_pcm *pcm, char *buffer, snd_pcm_uframes_t frames, struct asrsync *asrs, int *fifo_active) {
	/* count of frames added to buffer in this call */
	snd_pcm_uframes_t tframes = 0;
	char *pos = buffer;
	size_t len = frames * pcm->frame_size;
	struct timespec deadline, now, temp, timeout;
	int pollret;

	/* Set a deadline for this transfer to complete. */
	frames_to_timespec(&temp, frames + asrs->frames, pcm->io.rate);
	timespecadd(&temp, &asrs->ts0, &deadline);
	if (difftimespec(&deadline, &asrs->ts, &timeout) > 0) {
		/* we have already exceeded the time allowance for this read */
		debug2("I/O thread too slow to maintain rate, lost sync");
		return false;
	}

	/* temporarily block all signals to prevent interruptions to timer */
	sigset_t sigset_all, sigset_old;
	sigfillset(&sigset_all);
	if ((errno = pthread_sigmask(SIG_BLOCK, &sigset_all, &sigset_old)) != 0) {
		SNDERR("Thread signal mask error: %s", strerror(errno));
		return false;
	}

	struct pollfd pfd = { pcm->ba_pcm_fd, POLLIN, 0 };

	while (tframes < frames) {
		pollret = ppoll(&pfd, 1, &timeout, NULL);
		if (pollret == -1) {
			SNDERR("PCM FIFO read error: %s", strerror(errno));
			break;
		}
		else if (pollret == 0) {
			if (*fifo_active != 0) {
				*fifo_active = 0;
				debug2("Stream inactive, inserting silence");
			}
			insert_silence(pos, frames - tframes, pcm->io.format, pcm->io.channels);
			tframes = frames;
			break;
		}
		else if (pfd.revents & POLLIN) {
			gettimestamp(&now);
			if (*fifo_active < 1) {
				/* If transfers begin too soon the FIFO may be emptied again
				 * immediately. So we wait until there is a least one full
				 * period available. */
				unsigned int nread = 0;
				ioctl(pcm->ba_pcm_fd, FIONREAD, &nread);
				if (nread < MIN(pcm->io.period_size * pcm->frame_size, pcm->delay_fifo_size)) {
					insert_silence(pos, frames, pcm->io.format, pcm->io.channels);
					tframes = frames;
					break;
				}
				*fifo_active = 1;
				debug2("Stream active");
			}
			ssize_t ret = read(pcm->ba_pcm_fd, pos, len);
			if (ret == -1) {
				SNDERR("PCM FIFO read error: %s", strerror(errno));
				pcm->connected = false;
				break;
			}
			if (ret == 0) {
				pcm->connected = false;
				break;
			}
			pos += ret;
			len -= ret;
			tframes += ret / pcm->frame_size;

			timespecsub(&deadline, &now, &timeout);
			if (timeout.tv_sec < 0)
				timeout.tv_sec = 0;
			if (timeout.tv_nsec < 0)
				timeout.tv_nsec = 0;
		}
		else {
			/* FIFO closed, flush any remaining frames */
			if (tframes > 0) {
				if (tframes < frames) {
					insert_silence(pos, frames - tframes, pcm->io.format, pcm->io.channels);
					tframes = frames;
				}
			}
			else {
				pcm->connected = false;
				break;
			}
		}
	}

	pthread_sigmask(SIG_SETMASK, &sigset_old, NULL);
	return pcm->connected && tframes == frames;
}

/**
 * Transfer a chunk of audio frames from the ALSA buffer to the FIFO.
 * The transfer is done atomically - see the explanation for io_thread_read() above.
 * @return true if transfer completed successfully, false if error occurred. */
static bool io_thread_write(struct bluealsa_pcm *pcm, char *buffer, snd_pcm_uframes_t frames) {
	size_t len = frames * pcm->frame_size;
	ssize_t ret = 0;
	do {
		if ((ret = write(pcm->ba_pcm_fd, buffer, len)) == -1) {
			if (errno == EINTR)
				continue;
			if (errno != EPIPE)
				SNDERR("PCM FIFO write error: %s", strerror(errno));
			pcm->connected = false;
			return false;
		}
		buffer += ret;
		len -= ret;
	} while (len != 0);

	return true;
}

/**
 * IO thread, which facilitates ring buffer. */
static void *io_thread(snd_pcm_ioplug_t *io) {

	struct bluealsa_pcm *pcm = io->private_data;
	pthread_cleanup_push(PTHREAD_CLEANUP(io_thread_cleanup), pcm);

	sigset_t sigset;
	/* Block all signals in the IO thread.
	 * Especially, we need to block SIGPIPE, so we could receive EPIPE while
	 * writing to the pipe which reading end was closed by the server. This
	 * will allow clean playback termination. Also, we need to block SIGIO,
	 * which is used for pause/resume actions. The rest of the signals are
	 * blocked because we are using thread cancellation and we do not want
	 * any interference from signal handlers. */
	sigfillset(&sigset);
	if ((errno = pthread_sigmask(SIG_SETMASK, &sigset, NULL)) != 0) {
		SNDERR("Thread signal mask error: %s", strerror(errno));
		goto fail;
	}

	/* Indicates whether capture stream is delivering samples.
	 * -1: unknown, 0: inactive, 1: active */
	int fifo_active = -1;

	/* We update pcm->io_hw_ptr (i.e. the value seen by ioplug) only when
	 * a period has been completed. We use a temporary copy during the
	 * transfer procedure. */
	snd_pcm_sframes_t io_hw_ptr = pcm->io_hw_ptr;

	/* Inform the application thread that the I/O thread is now running */
	pthread_mutex_lock(&pcm->mutex);
	pcm->pause_state = BA_PAUSE_STATE_RUNNING;
	pthread_mutex_unlock(&pcm->mutex);
	pthread_cond_signal(&pcm->pause_cond);

	struct asrsync asrs;
	asrsync_init(&asrs, io->rate);

	debug2("Starting IO loop: %d", pcm->ba_pcm_fd);
	for (;;) {

		pthread_mutex_lock(&pcm->mutex);
		unsigned int is_pause_pending = pcm->pause_state & BA_PAUSE_STATE_PENDING;
		pthread_mutex_unlock(&pcm->mutex);

		if (is_pause_pending ||
				pcm->io_hw_ptr == -1) {
			debug2("Pausing IO thread");

			pthread_mutex_lock(&pcm->mutex);
			pcm->pause_state = BA_PAUSE_STATE_PAUSED;
			pthread_mutex_unlock(&pcm->mutex);
			pthread_cond_signal(&pcm->pause_cond);

			int tmp;
			sigwait(&sigset, &tmp);

			pthread_mutex_lock(&pcm->mutex);
			pcm->pause_state = BA_PAUSE_STATE_RUNNING;
			pthread_mutex_unlock(&pcm->mutex);

			debug2("IO thread resumed");

			if (pcm->io_hw_ptr == -1)
				continue;

			asrsync_init(&asrs, io->rate);
			io_hw_ptr = pcm->io_hw_ptr;
		}

		/* There are 2 reasons why the number of available frames may be
		 * zero: XRUN or drained final samples; we set the HW pointer to
		 * -1 to indicate we have no work to do. */
		snd_pcm_uframes_t avail;
		if ((avail = snd_pcm_ioplug_hw_avail(io, io_hw_ptr, io->appl_ptr)) == 0) {
			io_hw_ptr = -1;
			io_thread_update_hw_ptr(pcm, io_hw_ptr);
			eventfd_write(pcm->event_fd, 1);
			continue;
		}

		/* Wake application thread if enough space/frames is available. */
		if (io->buffer_size - avail >= pcm->io_avail_min)
			eventfd_write(pcm->event_fd, 1);

		/* current offset of the head pointer in the IO buffer */
		snd_pcm_uframes_t offset = io_hw_ptr % io->buffer_size;

		/* Transfer at most 1 period of frames in each iteration ... */
		snd_pcm_uframes_t frames = io->period_size;
		/* ... but do not try to transfer more frames than are available in the
		 * ring buffer! */
		if (frames > avail)
			frames = avail;

<<<<<<< HEAD
		/* When used with the rate plugin the buffer might contain a fractional
		 * number of periods. So if the leftover in the buffer is less than a
		 * whole period size, adjust the number of frames which should be
		 * transferred.  */
		if (io->buffer_size - offset < frames)
			frames = io->buffer_size - offset;

		char *head = pcm->io_hw_buffer + offset * pcm->frame_size;

		if (io->stream == SND_PCM_STREAM_CAPTURE) {
			/* Read the whole period "atomically". This will assure, that frames
			 * are not fragmented, so the pointer can be correctly updated. */
			if (!io_thread_read(pcm, head, frames, &asrs, &fifo_active))
				goto fail;
		}
		else {
			/* Perform atomic write - see the explanation above. */
			if (!io_thread_write(pcm, head, frames))
				goto fail;
		}

		/* synchronize transfer time */
		asrsync_sync(&asrs, frames);

		/* Advance the HW pointer (with boundary wrap). */
		io_hw_ptr += frames;
		if ((snd_pcm_uframes_t)io_hw_ptr >= pcm->io_hw_boundary)
			io_hw_ptr -= pcm->io_hw_boundary;

		/* Make the the new HW pointer value visible to the ioplug. */
		io_thread_update_hw_ptr(pcm, io_hw_ptr);
=======
		/* Increment the HW pointer (with boundary wrap). */
		io_hw_ptr += frames;
		if ((snd_pcm_uframes_t)io_hw_ptr >= pcm->io_hw_boundary)
			io_hw_ptr -= pcm->io_hw_boundary;

		/* When used with the rate plugin the buffer size may not be an
		 * integer multiple of the period size. If so, the current period may
		 * be split, part at the end of the buffer and the remainder at the
		 * start. In this case we must perform the transfer in two chunks to
		 * make up a full period.  */
		snd_pcm_uframes_t chunk = frames;
		if (io->buffer_size - offset < frames)
			chunk = io->buffer_size - offset;

		snd_pcm_uframes_t frames_transfered = 0;
		while (frames_transfered < frames) {

			/* IO operation size in bytes */
			size_t len = chunk * pcm->frame_size;
			char *head = pcm->io_hw_buffer + offset * pcm->frame_size;

			ssize_t ret = 0;
			if (io->stream == SND_PCM_STREAM_CAPTURE) {

				/* Read the whole chunk "atomically". This will assure, that
				 * frames are not fragmented, so the pointer can be correctly
				 * updated. */
				while (len != 0 && (ret = read(pcm->ba_pcm_fd, head, len)) != 0) {
					if (ret == -1) {
						if (errno == EINTR)
							continue;
						SNDERR("PCM FIFO read error: %s", strerror(errno));
						pcm->connected = false;
						goto fail;
					}
					head += ret;
					len -= ret;
				}

				if (ret == 0) {
					pcm->connected = false;
					goto fail;
				}

			}
			else {

				/* Perform atomic write - see the explanation above. */
				do {
					if ((ret = write(pcm->ba_pcm_fd, head, len)) == -1) {
						if (errno == EINTR)
							continue;
						if (errno != EPIPE)
							SNDERR("PCM FIFO write error: %s", strerror(errno));
						pcm->connected = false;
						goto fail;
					}
					head += ret;
					len -= ret;
				} while (len != 0);

			}

			frames_transfered += chunk;
			offset = 0;
			chunk = frames - chunk;

		}

		io_thread_update_delay(pcm, io_hw_ptr);

		/* synchronize playback time */
		if (io->stream == SND_PCM_STREAM_PLAYBACK)
			asrsync_sync(&asrs, frames);

		/* Make the new HW pointer value visible to the ioplug. */
		pcm->io_hw_ptr = io_hw_ptr;

		/* Wake application thread if enough space/frames is available. */
		if (frames + io->buffer_size - avail >= pcm->io_avail_min)
			eventfd_write(pcm->event_fd, 1);

>>>>>>> 5fbdc088
	}

fail:

	/* make sure we will not get stuck in the pause sync loop */
	pthread_mutex_lock(&pcm->mutex);
	pcm->pause_state = BA_PAUSE_STATE_PAUSED;
	pthread_mutex_unlock(&pcm->mutex);
	pthread_cond_signal(&pcm->pause_cond);

	eventfd_write(pcm->event_fd, 0xDEAD0000);

	/* wait for cancellation from main thread */
	while (true)
		sleep(3600);

	pthread_cleanup_pop(1);
	return NULL;
}

static int bluealsa_start(snd_pcm_ioplug_t *io) {
	struct bluealsa_pcm *pcm = io->private_data;
	debug2("Starting");

	/* For capture clear the FIFO to recover from an overrun. */
	if (io->stream == SND_PCM_STREAM_CAPTURE)
		splice(pcm->ba_pcm_fd, NULL, pcm->null_fd, NULL, 1024 * 32, SPLICE_F_NONBLOCK);

	if (!bluealsa_dbus_pcm_ctrl_send_resume(pcm->ba_pcm_ctrl_fd, NULL)) {
		debug2("Couldn't start PCM: %s", strerror(errno));
		return -errno;
	}

	/* If the IO thread is already started, skip thread creation. Otherwise,
	 * we might end up with a bunch of IO threads reading or writing to the
	 * same FIFO simultaneously. Instead, just send resume signal. */
	if (pcm->io_started) {
		pthread_kill(pcm->io_thread, SIGIO);
		return 0;
	}

	/* Initialize delay calculation - capture reception begins immediately,
	 * playback transmission begins only when first period has been written
	 * by the application. */
	pcm->delay_running = io->stream == SND_PCM_STREAM_CAPTURE ? true : false;
	gettimestamp(&pcm->delay_ts);

	/* start the IO thread */
	pthread_mutex_lock(&pcm->mutex);
	pcm->pause_state = BA_PAUSE_STATE_INIT;
	pcm->io_started = true;
	if ((errno = pthread_create(&pcm->io_thread, NULL,
					PTHREAD_FUNC(io_thread), io)) != 0) {
		pthread_mutex_unlock(&pcm->mutex);
		debug2("Couldn't create IO thread: %s", strerror(errno));
		pcm->io_started = false;
		return -errno;
	}

	pthread_setname_np(pcm->io_thread, "pcm-io");

	/* Wait for the I/O thread to initialize */
	while (pcm->pause_state == BA_PAUSE_STATE_INIT)
		pthread_cond_wait(&pcm->pause_cond, &pcm->mutex);
	pthread_mutex_unlock(&pcm->mutex);

	return 0;
}

static int bluealsa_stop(snd_pcm_ioplug_t *io) {
	struct bluealsa_pcm *pcm = io->private_data;
	debug2("Stopping");

	io_thread_cancel(pcm);

	pcm->delay_running = false;
	pcm->delay_pcm_nread = 0;

	/* Bug in ioplug - if pcm->io_hw_ptr == -1 then it reports state
	 * SND_PCM_STATE_XRUN instead of SND_PCM_STATE_SETUP after PCM
	 * was stopped. */
	pcm->io_hw_ptr = 0;

	if (!bluealsa_dbus_pcm_ctrl_send_drop(pcm->ba_pcm_ctrl_fd, NULL))
		return -errno;

	/* Applications that call poll() after snd_pcm_drain() will be blocked
	 * forever unless we generate a poll() event here. */
	if (io->stream == SND_PCM_STREAM_PLAYBACK)
		eventfd_write(pcm->event_fd, 1);

	/* For capture, we must ensure that the poll event trigger is not set. */
	else {
		eventfd_t event;
		struct pollfd pfd = { pcm->event_fd, POLLIN, 0 };
		poll(&pfd, 1, 0);
		if (pfd.revents & POLLIN)
			eventfd_read(pcm->event_fd, &event);
	}

	return 0;
}

static snd_pcm_sframes_t bluealsa_pointer(snd_pcm_ioplug_t *io) {
	struct bluealsa_pcm *pcm = io->private_data;

	/* Any error returned here is translated to -EPIPE, SND_PCM_STATE_XRUN,
	 * by ioplug; and that prevents snd_pcm_readi() and snd_pcm_writei()
	 * from returning -ENODEV to the application on device disconnection.
	 * Instead, when the device is disconnected, we update the PCM state
	 * directly here but we do not return an error code. This ensures that
	 * ioplug does not undo that state change. Both snd_pcm_readi() and
	 * snd_pcm_writei() return -ENODEV when the PCM state is
	 * SND_PCM_STATE_DISCONNECTED after their internal call to
	 * snd_pcm_avail_update(), which will be the case when we set it here.
	 */
	if (!pcm->connected)
		snd_pcm_ioplug_set_state(io, SND_PCM_STATE_DISCONNECTED);

#ifndef SND_PCM_IOPLUG_FLAG_BOUNDARY_WA
	if (pcm->io_hw_ptr != -1)
		return pcm->io_hw_ptr % io->buffer_size;
#endif
	return pcm->io_hw_ptr;
}

static int bluealsa_close(snd_pcm_ioplug_t *io) {
	struct bluealsa_pcm *pcm = io->private_data;
	debug2("Closing");
	bluealsa_dbus_connection_ctx_free(&pcm->dbus_ctx);
	close(pcm->event_fd);
	pthread_mutex_destroy(&pcm->mutex);
	pthread_cond_destroy(&pcm->pause_cond);
	if (pcm->null_fd != -1)
		close(pcm->null_fd);

	free(pcm);
	return 0;
}

#if BLUEALSA_HW_PARAMS_FIX
/**
 * Substitute the period and buffer size produced by the ioplug hw param
 * refinement algorithm with values that do not trigger the rate plugin
 * avail() implementation bug.
 *
 * It is not possible to expand the configuration within a hw_params
 * container, only to narrow it. By the time we get to see the container
 * it has already been reduced to a single configuration, so is effectively
 * read-only. So in order to fix the problematic buffer size calculated by
 * the ioplug, we need to completely replace the hw_params container for
 * the bluealsa pcm.
 * */
static int bluealsa_fix_hw_params(snd_pcm_ioplug_t *io, snd_pcm_hw_params_t *params) {
#if DEBUG
	struct bluealsa_pcm *pcm = io->private_data;
#endif
	int ret = 0;

	snd_pcm_uframes_t period_size;
	if ((ret = snd_pcm_hw_params_get_period_size(params, &period_size, 0)) < 0)
		return ret;
	snd_pcm_uframes_t buffer_size;
	if ((ret =snd_pcm_hw_params_get_buffer_size(params, &buffer_size)) < 0)
		return ret;

	if (buffer_size % period_size == 0)
		return 0;

	debug2("Attempting to fix hw params buffer size");

	snd_pcm_hw_params_t *refined_params;

	snd_pcm_hw_params_alloca(&refined_params);
	if ((ret = snd_pcm_hw_params_any(io->pcm, refined_params)) < 0)
		return ret;

	snd_pcm_access_mask_t *access = alloca(snd_pcm_access_mask_sizeof());
	if ((ret = snd_pcm_hw_params_get_access_mask(params, access)) < 0)
		return ret;
	if ((ret = snd_pcm_hw_params_set_access_mask(io->pcm, refined_params, access)) < 0)
		return ret;

	snd_pcm_format_t format;
	if ((ret = snd_pcm_hw_params_get_format(params, &format)) < 0)
		return ret;
	if ((ret = snd_pcm_hw_params_set_format(io->pcm, refined_params, format)) < 0)
		return ret;

	unsigned int channels;
	if ((ret = snd_pcm_hw_params_get_channels(params, &channels)) < 0)
		return ret;
	if ((ret = snd_pcm_hw_params_set_channels(io->pcm, refined_params, channels)) < 0)
		return ret;

	unsigned int rate;
	if ((ret = snd_pcm_hw_params_get_rate(params, &rate, 0)) < 0)
		return ret;
	if ((ret = snd_pcm_hw_params_set_rate(io->pcm, refined_params, rate, 0)) < 0)
		return ret;

	if ((ret = snd_pcm_hw_params_set_period_size(io->pcm, refined_params, period_size, 0)) < 0)
		return ret;

	if ((ret = snd_pcm_hw_params_set_periods_integer(io->pcm, refined_params)) < 0)
		return ret;

	buffer_size = (buffer_size / period_size) * period_size;
	if ((ret = snd_pcm_hw_params_set_buffer_size(io->pcm, refined_params, buffer_size)) < 0)
		return ret;

	snd_pcm_hw_params_copy(params, refined_params);

	return ret;
}
#endif

static int bluealsa_hw_params(snd_pcm_ioplug_t *io, snd_pcm_hw_params_t *params) {
	struct bluealsa_pcm *pcm = io->private_data;

	debug2("Initializing HW");

#if	BLUEALSA_HW_PARAMS_FIX
	if (bluealsa_fix_hw_params(io, params) < 0)
		debug2("Warning - unable to fix incorrect buffer size in hw parameters");
#endif

	snd_pcm_uframes_t period_size;
	int ret;
	if ((ret = snd_pcm_hw_params_get_period_size(params, &period_size, 0)) < 0)
		return ret;
	snd_pcm_uframes_t buffer_size;
	if ((ret = snd_pcm_hw_params_get_buffer_size(params, &buffer_size)) < 0)
		return ret;

	pcm->frame_size = (snd_pcm_format_physical_width(io->format) * io->channels) / 8;

	DBusError err = DBUS_ERROR_INIT;
	if (!bluealsa_dbus_pcm_open(&pcm->dbus_ctx, pcm->ba_pcm.pcm_path,
				&pcm->ba_pcm_fd, &pcm->ba_pcm_ctrl_fd, &err)) {
		debug2("Couldn't open PCM: %s", err.message);
		dbus_error_free(&err);
		return -EBUSY;
	}

	pcm->connected = true;

	if (pcm->io.stream == SND_PCM_STREAM_PLAYBACK)
		/* By default, the size of the pipe buffer is set to a too large value for
		 * our purpose. On modern Linux system it is 65536 bytes. Large buffer in
		 * the playback mode might contribute to an unnecessary audio delay. Since
		 * it is possible to modify the size of this buffer we will set is to some
		 * low value, but big enough to prevent audio tearing. Note, that the size
		 * will be rounded up to the page size (typically 4096 bytes). */
		pcm->delay_fifo_size = fcntl(pcm->ba_pcm_fd, F_SETPIPE_SZ, 2048) / pcm->frame_size;
	else
		pcm->delay_fifo_size = fcntl(pcm->ba_pcm_fd, F_GETPIPE_SZ)  / pcm->frame_size;

	debug2("FIFO buffer size: %zd frames", pcm->delay_fifo_size);

	/* ALSA default for avail min is one period. */
	pcm->io_avail_min = period_size;

	debug2("Selected HW buffer: %zd periods x %zd bytes %c= %zd bytes",
			buffer_size / period_size, pcm->frame_size * period_size,
			period_size * (buffer_size / period_size) == buffer_size ? '=' : '<',
			buffer_size * pcm->frame_size);

	return 0;
}

static int bluealsa_hw_free(snd_pcm_ioplug_t *io) {
	struct bluealsa_pcm *pcm = io->private_data;
	debug2("Freeing HW");

	/* Before closing PCM transport make sure that
	 * the IO thread is terminated. */
	io_thread_cancel(pcm);

	int rv = 0;
	if (pcm->ba_pcm_fd != -1)
		rv |= close(pcm->ba_pcm_fd);
	if (pcm->ba_pcm_ctrl_fd != -1)
		rv |= close(pcm->ba_pcm_ctrl_fd);

	pcm->ba_pcm_fd = -1;
	pcm->ba_pcm_ctrl_fd = -1;
	pcm->connected = false;

	return rv == 0 ? 0 : -errno;
}

static int bluealsa_sw_params(snd_pcm_ioplug_t *io, snd_pcm_sw_params_t *params) {
	struct bluealsa_pcm *pcm = io->private_data;
	debug2("Initializing SW");

	snd_pcm_uframes_t boundary;
	snd_pcm_sw_params_get_boundary(params, &boundary);
	pcm->io_hw_boundary = boundary;

	snd_pcm_uframes_t avail_min;
	snd_pcm_sw_params_get_avail_min(params, &avail_min);
	if (avail_min != pcm->io_avail_min) {
		debug2("Changing SW avail min: %zu -> %zu", pcm->io_avail_min, avail_min);
		pcm->io_avail_min = avail_min;
	}

	return 0;
}

static int bluealsa_prepare(snd_pcm_ioplug_t *io) {
	struct bluealsa_pcm *pcm = io->private_data;

	/* if PCM FIFO is not opened, report it right away */
	if (!pcm->connected) {
		snd_pcm_ioplug_set_state(io, SND_PCM_STATE_DISCONNECTED);
		return -ENODEV;
	}

	/* The ioplug allocates and configures its channel area buffer when the
	 * HW parameters are fixed, but after calling bluealsa_hw_params(). So,
	 * this is the earliest opportunity for us to safely cache the ring
	 * buffer start address. */
	if (pcm->io_hw_buffer == NULL) {
		const snd_pcm_channel_area_t *areas = snd_pcm_ioplug_mmap_areas(io);
		pcm->io_hw_buffer = (char *)areas->addr + areas->first / 8;
	}

	if (io->stream == SND_PCM_STREAM_CAPTURE) {
		if (pcm->null_fd == -1)
			pcm->null_fd = open("/dev/null", O_WRONLY | O_NONBLOCK);
		/* Clear the FIFO to recover from an overrun. */
		splice(pcm->ba_pcm_fd, NULL, pcm->null_fd, NULL, 1024 * 32, SPLICE_F_NONBLOCK);
	}

	/* initialize ring buffer */
	pcm->io_hw_ptr = 0;
	pcm->delay_hw_ptr = 0;
	pcm->delay_running = false;

	/* For playback, indicate that our PCM is ready for writing, even though
	 * this is not 100% true - the IO thread may not be running yet.
	 * Applications using snd_pcm_sw_params_set_start_threshold() require the
	 * PCM to be usable as soon as it has been prepared. */
	if (io->stream == SND_PCM_STREAM_PLAYBACK)
		eventfd_write(pcm->event_fd, 1);

	/* For capture, we must ensure that the poll event trigger is not set (if we
	 * are here to recover from an overrun then the event_fd may hold an event
	 * that has remained unprocessed from before the overrun was detected. */
	else {
		eventfd_t event;
		struct pollfd pfd = { pcm->event_fd, POLLIN, 0 };
		poll(&pfd, 1, 0);
		if (pfd.revents & POLLIN)
			eventfd_read(pcm->event_fd, &event);
	}

	debug2("Prepared");
	return 0;
}

static int bluealsa_drain(snd_pcm_ioplug_t *io) {
	struct bluealsa_pcm *pcm = io->private_data;
	debug2("Draining");

	if (!pcm->connected) {
		snd_pcm_ioplug_set_state(io, SND_PCM_STATE_DISCONNECTED);
		return -ENODEV;
	}

	/* A bug in the ioplug drain implementation means that snd_pcm_drain()
	 * always either finishes in state SND_PCM_STATE_SETUP or returns an error.
	 * It is not possible to finish in state SND_PCM_STATE_DRAINING and return
	 * success; therefore is is impossible to correctly implement capture
	 * drain logic. So for capture PCMs we do nothing and return success;
	 * ioplug will stop the PCM. */
	if (io->stream == SND_PCM_STREAM_CAPTURE)
		return 0;

	/* We must ensure that all remaining frames in the ring buffer are flushed
	 * to the FIFO by the I/O thread. It is possible that the client has called
	 * snd_pcm_drain() without the start_threshold having been reached, or
	 * while paused, so we must first ensure that the IO thread is running. */
	if (bluealsa_start(io) < 0) {
		/* Insufficient resources to start a new thread - so we have no choice
		 * but to drop this stream. */
		bluealsa_stop(io);
		snd_pcm_ioplug_set_state(io, SND_PCM_STATE_SETUP);
		return -EIO;
	}

	/* For a non-blocking drain, we do not wait for the drain to complete. */
	if (io->nonblock == 1)
		return -EAGAIN;

	struct pollfd pfd = { pcm->event_fd, POLLIN, 0 };
	bool aborted = false;
	int ret = 0;

	snd_pcm_sframes_t hw_ptr;
	while ((hw_ptr = bluealsa_pointer(io)) >= 0 && io->state == SND_PCM_STATE_DRAINING) {

		snd_pcm_uframes_t avail = snd_pcm_ioplug_hw_avail(io, hw_ptr, io->appl_ptr);

		/* If the buffer is empty then the local drain is complete. */
		if (avail == 0)
			break;

		/* We set a timeout to ensure that the plugin cannot block forever in
		 * case the server has stopped reading from the FIFO. Allow enough time
		 * to drain the available frames as full periods, plus 100 ms:
		 * e.g. one or less periods in buffer, allow 100ms + one period, more
		 *      than one but not more than two, allow 100ms + two periods, etc.
		 * If the wait is re-started after being interrupted by a signal then
		 * we must re-calculate the maximum waiting time that remains. */
		int timeout = 100 + (((avail - 1) / io->period_size) + 1) * io->period_size * 1000 / io->rate;

		int nready = poll(&pfd, 1, timeout);
		if (nready == -1) {
			if (errno == EINTR) {
				/* It is not well documented by ALSA, but if the application has
				 * requested that the PCM should be aborted by a signal then the
				 * ioplug nonblock flag is set to the special value 2. */
				if (io->nonblock != 2)
					continue;
				/* Application has aborted the drain. */
				debug2("Drain aborted by signal");
				aborted = true;
			}
			else {
				debug2("Drain poll error: %s", strerror(errno));
				bluealsa_stop(io);
				snd_pcm_ioplug_set_state(io, SND_PCM_STATE_SETUP);
				ret = -EIO;
			}

			break;
		}
		if (nready == 0) {
			/* Timeout - do not wait any longer. */
			SNDERR("Drain timed out: Possible Bluetooth transport failure");
			bluealsa_stop(io);
			io->state = SND_PCM_STATE_SETUP;
			ret = -EIO;
			break;
		}

		if (pfd.revents & POLLIN) {
			eventfd_t event;
			eventfd_read(pcm->event_fd, &event);
		}

	}

	if (io->state == SND_PCM_STATE_DRAINING && !aborted)
		if (!bluealsa_dbus_pcm_ctrl_send_drain(pcm->ba_pcm_ctrl_fd, NULL)) {
			bluealsa_stop(io);
			io->state = SND_PCM_STATE_SETUP;
			ret = -EIO;
		}

	return ret;
}

/**
 * Calculate overall PCM delay.
 *
 * Exact calculation of the PCM delay is very hard, if not impossible. For
 * the sake of simplicity we will make few assumptions and approximations.
 * In general, the delay is proportional to the number of bytes queued in
 * the FIFO buffer, the time required to encode data, Bluetooth transfer
 * latency and the time required by the device to decode and play audio. */
static snd_pcm_sframes_t bluealsa_calculate_delay(snd_pcm_ioplug_t *io) {
	struct bluealsa_pcm *pcm = io->private_data;

	snd_pcm_sframes_t delay = 0;

	struct timespec now;
	gettimestamp(&now);

	/* In most cases, dispatching D-Bus messages/signals should be done in the
	 * poll_revents() callback. However, this mode of operation requires client
	 * code to use ALSA polling API. If for some reasons, client simply writes
	 * samples to opened PCM and in the same time wants to know the delay, we
	 * have to process D-Bus messages here. Otherwise, the BlueALSA component
	 * of the delay - pcm->ba_pcm.delay - might not be up to date.
	 *
	 * This synchronous dispatching will be performed only if the last D-Bus
	 * dispatching was done more than one second ago - this should prioritize
	 * asynchronous dispatching in the poll_revents() callback. */
	if (pcm->dbus_dispatch_ts.tv_sec + 1 < now.tv_sec) {
		bluealsa_dbus_connection_dispatch(&pcm->dbus_ctx);
		gettimestamp(&pcm->dbus_dispatch_ts);
	}

	pthread_mutex_lock(&pcm->mutex);

	/* if PCM is not started there should be no capture delay */
	if (!pcm->delay_running && io->stream == SND_PCM_STREAM_CAPTURE) {
		pthread_mutex_unlock(&pcm->mutex);
		return 0;
	}

	struct timespec diff;
	gettimestamp(&now);
	timespecsub(&now, &pcm->delay_ts, &diff);

	/* the maximum number of frames that can have been
	 * produced/consumed by the server since pcm->delay_ts */
	unsigned int tframes =
		(diff.tv_sec * 1000 + diff.tv_nsec / 1000000) * io->rate / 1000;

	if (io->stream == SND_PCM_STREAM_CAPTURE) {

		/* Start with frames added to the FIFO since pcm->delay_ts. */
		delay = tframes;

		/* Adjust by the change in frames in the buffer. */
		if (io->state != SND_PCM_STATE_XRUN)
			delay += io->buffer_size - snd_pcm_ioplug_hw_avail(io, pcm->delay_hw_ptr, io->appl_ptr);

		if (delay < 0)
			delay = 0;

		/* impose upper limit */
		snd_pcm_sframes_t limit = pcm->delay_fifo_size + io->buffer_size;
		if (delay > limit)
			delay = limit;

	}
	else {

		/* Start with the number of frames that were in the FIFO at pcm->delay_ts */
		delay = pcm->delay_pcm_nread / pcm->frame_size;

		/* The buffer_delay is the number of frames that were in the buffer at
		 * pcm->delay_ts, adjusted the number written by the application since
		 * then. */
		snd_pcm_sframes_t buffer_delay = 0;
		if (io->state != SND_PCM_STATE_XRUN)
			buffer_delay = snd_pcm_ioplug_hw_avail(io, pcm->delay_hw_ptr, io->appl_ptr);

		/* If the PCM is running, then some frames from the buffer may have been
		 * consumed, so we add them before adjusting for time elapsed. */
		if (pcm->delay_running)
			delay += buffer_delay;

		/* Adjust the total delay by the number of frames consumed. */
		if ((delay -= tframes) < 0)
			delay = 0;

		/* If the PCM is not running, then the frames in the buffer will not have
		 * been consumed since pcm->delay_ts, so we add them after the time
		 * elapsed adjustment. */
		if (!pcm->delay_running)
			delay += buffer_delay;
	}

	pthread_mutex_unlock(&pcm->mutex);

	/* data transfer (communication) and encoding/decoding */
	delay += (io->rate / 100) * pcm->ba_pcm.delay / 100;

	delay += pcm->delay_ex;

	return delay;
}

static int bluealsa_pause(snd_pcm_ioplug_t *io, int enable) {
	struct bluealsa_pcm *pcm = io->private_data;

	if (enable == 1) {
		/* Synchronize the IO thread with an application thread to ensure that
		 * the server will not be paused while we are processing a transfer. */
		pthread_mutex_lock(&pcm->mutex);
		pcm->pause_state |= BA_PAUSE_STATE_PENDING;
		while (!(pcm->pause_state & BA_PAUSE_STATE_PAUSED) && pcm->connected)
			pthread_cond_wait(&pcm->pause_cond, &pcm->mutex);
		pthread_mutex_unlock(&pcm->mutex);
	}

	if (!pcm->connected) {
		snd_pcm_ioplug_set_state(io, SND_PCM_STATE_DISCONNECTED);
		return -ENODEV;
	}

	if (enable == 1) {
		if (!bluealsa_dbus_pcm_ctrl_send_pause(pcm->ba_pcm_ctrl_fd, NULL))
			return -errno;

		if (io->stream == SND_PCM_STREAM_CAPTURE)
			pcm->delay_running = false;
		/* store current delay value */
		pcm->delay_paused = bluealsa_calculate_delay(io);

		/* Our IO thread is now paused, so we must generate a poll() event from
		 * this thread here. Otherwise the client may be blocked forever in a
		 * poll/select system call. */
		eventfd_write(pcm->event_fd, 1);
	}

	if (enable == 0) {
		/* for capture only we must clear stale audio frames from the fifo. */
		if (io->stream == SND_PCM_STREAM_CAPTURE)
			splice(pcm->ba_pcm_fd, NULL, pcm->null_fd, NULL, 1024 * 32, SPLICE_F_NONBLOCK);
		if (!bluealsa_dbus_pcm_ctrl_send_resume(pcm->ba_pcm_ctrl_fd, NULL))
			return -errno;

		/* for capture only we must reset the delay timestamp. */
		if (io->stream == SND_PCM_STREAM_CAPTURE) {
			gettimestamp(&pcm->delay_ts);
			pcm->delay_running = true;
		}
		pthread_kill(pcm->io_thread, SIGIO);
	}

	return 0;
}

static void bluealsa_dump(snd_pcm_ioplug_t *io, snd_output_t *out) {
	struct bluealsa_pcm *pcm = io->private_data;
	snd_output_printf(out, "BlueALSA PCM: %s\n", pcm->ba_pcm.pcm_path);
	snd_output_printf(out, "BlueALSA BlueZ device: %s\n", pcm->ba_pcm.device_path);
	snd_output_printf(out, "BlueALSA Bluetooth codec: %s\n", pcm->ba_pcm.codec.name);
	/* alsa-lib commits the PCM setup only if bluealsa_hw_params() returned
	 * success, so we only dump the ALSA PCM parameters if the BlueALSA PCM
	 * connection is established. */
	if (pcm->connected) {
		snd_output_printf(out, "Its setup is:\n");
		snd_pcm_dump_setup(io->pcm, out);
	}
}

static int bluealsa_delay(snd_pcm_ioplug_t *io, snd_pcm_sframes_t *delayp) {
	struct bluealsa_pcm *pcm = io->private_data;

	if (!pcm->connected) {
		snd_pcm_ioplug_set_state(io, SND_PCM_STATE_DISCONNECTED);
		return -ENODEV;
	}

	int ret = 0;
	*delayp = 0;

	switch (io->state) {
		case SND_PCM_STATE_PREPARED:
		case SND_PCM_STATE_RUNNING:
			*delayp = bluealsa_calculate_delay(io);
			break;
		case SND_PCM_STATE_PAUSED:
			*delayp = pcm->delay_paused;
			break;
		case SND_PCM_STATE_XRUN:
			*delayp = bluealsa_calculate_delay(io);
			ret = -EPIPE;
			break;
		case SND_PCM_STATE_SUSPENDED:
			ret = -ESTRPIPE;
			break;
		default:
			break;
	}

	return ret;
}

static int bluealsa_poll_descriptors_count(snd_pcm_ioplug_t *io) {
	struct bluealsa_pcm *pcm = io->private_data;

	nfds_t dbus_nfds = 0;
	bluealsa_dbus_connection_poll_fds(&pcm->dbus_ctx, NULL, &dbus_nfds);

	return 1 + dbus_nfds;
}

static int bluealsa_poll_descriptors(snd_pcm_ioplug_t *io, struct pollfd *pfd,
		unsigned int nfds) {
	struct bluealsa_pcm *pcm = io->private_data;

	if (nfds < 1)
		return -EINVAL;

	nfds_t dbus_nfds = nfds - 1;
	if (!bluealsa_dbus_connection_poll_fds(&pcm->dbus_ctx, &pfd[1], &dbus_nfds))
		return -EINVAL;

	/* PCM plug-in relies on our internal event file descriptor. */
	pfd[0].fd = pcm->event_fd;
	pfd[0].events = POLLIN;

	return 1 + dbus_nfds;
}

static int bluealsa_poll_revents(snd_pcm_ioplug_t *io, struct pollfd *pfd,
		unsigned int nfds, unsigned short *revents) {
	struct bluealsa_pcm *pcm = io->private_data;

	*revents = 0;
	int ret = 0;

	if (nfds < 1)
		return -EINVAL;

	bluealsa_dbus_connection_poll_dispatch(&pcm->dbus_ctx, &pfd[1], nfds - 1);
	while (dbus_connection_dispatch(pcm->dbus_ctx.conn) == DBUS_DISPATCH_DATA_REMAINS)
		continue;
	gettimestamp(&pcm->dbus_dispatch_ts);

	if (!pcm->connected)
		goto fail;

	if (pfd[0].revents & POLLIN) {

		eventfd_t event;
		eventfd_read(pcm->event_fd, &event);

		if (event & 0xDEAD0000)
			goto fail;

		/* This call synchronizes the ring buffer pointers and updates the
		 * ioplug state. For non-blocking drains it also causes ioplug to drop
		 * the stream when the buffer is empty. */
		snd_pcm_sframes_t avail = snd_pcm_avail(io->pcm);

		/* ALSA expects that the event will match stream direction, e.g.
		 * playback will not start if the event is for reading. */
		*revents = io->stream == SND_PCM_STREAM_CAPTURE ? POLLIN : POLLOUT;

		/* We hold the event fd ready, unless insufficient frames are
		 * available in the ring buffer. */
		bool ready = true;

		switch (io->state) {
			case SND_PCM_STATE_SETUP:
				/* To support non-blocking drain we must report a POLLOUT event
				 * for playback PCMs here, because the above call to
				 * snd_pcm_avail() may have changed the state to
				 * SND_PCM_STATE_SETUP. */
				if (io->stream == SND_PCM_STREAM_CAPTURE)
					*revents = 0;
				ready = false;
				break;
			case SND_PCM_STATE_PREPARED:
				/* capture poll should block forever */
				if (io->stream == SND_PCM_STREAM_CAPTURE) {
					ready = false;
					*revents = 0;
				}
				break;
			case SND_PCM_STATE_RUNNING:
				if ((snd_pcm_uframes_t)avail < pcm->io_avail_min) {
					ready = false;
					*revents = 0;
				}
				break;
			case SND_PCM_STATE_DRAINING:
				/* BlueALSA does not drain capture PCMs. So this state only
				 * occurs with playback PCMs. Do not wake the application until
				 * the buffer is empty. */
				if ((snd_pcm_uframes_t)avail < io->buffer_size) {
					ready = false;
					*revents = 0;
				}
				break;
			case SND_PCM_STATE_XRUN:
				/* For capture we pause the server until the PCM is restarted. */
				if (io->stream == SND_PCM_STREAM_CAPTURE)
					bluealsa_dbus_pcm_ctrl_send_pause(pcm->ba_pcm_ctrl_fd, NULL);
				/* fallthrough */
			case SND_PCM_STATE_PAUSED:
			case SND_PCM_STATE_SUSPENDED:
				*revents |= POLLERR;
				break;
			case SND_PCM_STATE_OPEN:
				*revents = POLLERR;
				ret = -EBADF;
				break;
			case SND_PCM_STATE_DISCONNECTED:
				goto fail;
			default:
				break;
		};

		if (ready)
			eventfd_write(pcm->event_fd, 1);

	}

	return ret;

fail:
	snd_pcm_ioplug_set_state(io, SND_PCM_STATE_DISCONNECTED);
	*revents = POLLERR | POLLHUP;
	return -ENODEV;
}

static const snd_pcm_ioplug_callback_t bluealsa_callback = {
	.start = bluealsa_start,
	.stop = bluealsa_stop,
	.pointer = bluealsa_pointer,
	.close = bluealsa_close,
	.hw_params = bluealsa_hw_params,
	.hw_free = bluealsa_hw_free,
	.sw_params = bluealsa_sw_params,
	.prepare = bluealsa_prepare,
	.drain = bluealsa_drain,
	.pause = bluealsa_pause,
	.dump = bluealsa_dump,
	.delay = bluealsa_delay,
	.poll_descriptors_count = bluealsa_poll_descriptors_count,
	.poll_descriptors = bluealsa_poll_descriptors,
	.poll_revents = bluealsa_poll_revents,
};

static int str2bdaddr(const char *str, bdaddr_t *ba) {

	unsigned int x[6];
	if (sscanf(str, "%x:%x:%x:%x:%x:%x",
				&x[5], &x[4], &x[3], &x[2], &x[1], &x[0]) != 6)
		return -1;

	size_t i;
	for (i = 0; i < 6; i++)
		ba->b[i] = x[i];

	return 0;
}

static int str2profile(const char *str) {
	if (strcasecmp(str, "a2dp") == 0)
		return BA_PCM_TRANSPORT_A2DP_SOURCE | BA_PCM_TRANSPORT_A2DP_SINK;
	else if (strcasecmp(str, "sco") == 0)
		return BA_PCM_TRANSPORT_HFP_AG | BA_PCM_TRANSPORT_HFP_HF |
			BA_PCM_TRANSPORT_HSP_AG | BA_PCM_TRANSPORT_HSP_HS;
	return 0;
}

/**
 * Convert volume string to volume level and mute state.
 *
 * Mute state is determined by the last character of the volume
 * string. The '-' at the end indicates to mute; '+' indicates
 * to unmute. */
static int str2volume(const char *str, int *volume, int *mute) {

	char *endptr;
	long v = strtol(str, &endptr, 10);
	if (endptr != str) {
		if (v < 0 || v > 100)
			return -1;
		*volume = v;
	}

	if (endptr[0] == '+' && endptr[1] == '\0')
		*mute = 0;
	else if (endptr[0] == '-' && endptr[1] == '\0')
		*mute = 1;
	else if (endptr[0] != '\0')
		return -1;

	return 0;
}

static int str2softvol(const char *str) {
	return snd_config_get_bool_ascii(str);
}

static snd_pcm_format_t get_snd_pcm_format(uint16_t format) {
	switch (format) {
	case 0x0108:
		return SND_PCM_FORMAT_U8;
	case 0x8210:
		return SND_PCM_FORMAT_S16_LE;
	case 0x8318:
		return SND_PCM_FORMAT_S24_3LE;
	case 0x8418:
		return SND_PCM_FORMAT_S24_LE;
	case 0x8420:
		return SND_PCM_FORMAT_S32_LE;
	default:
		SNDERR("Unknown PCM format: %#x", format);
		return SND_PCM_FORMAT_UNKNOWN;
	}
}

static DBusHandlerResult bluealsa_dbus_msg_filter(DBusConnection *conn,
		DBusMessage *message, void *data) {
	struct bluealsa_pcm *pcm = (struct bluealsa_pcm *)data;
	(void)conn;

	if (dbus_message_get_type(message) != DBUS_MESSAGE_TYPE_SIGNAL)
		return DBUS_HANDLER_RESULT_NOT_YET_HANDLED;

	DBusMessageIter iter;
	if (!dbus_message_iter_init(message, &iter))
		return DBUS_HANDLER_RESULT_NOT_YET_HANDLED;

	if (strcmp(dbus_message_get_path(message), pcm->ba_pcm.pcm_path) != 0 ||
			strcmp(dbus_message_get_interface(message), DBUS_INTERFACE_PROPERTIES) != 0 ||
			strcmp(dbus_message_get_member(message), "PropertiesChanged") != 0)
		return DBUS_HANDLER_RESULT_NOT_YET_HANDLED;

	const char *updated_interface;
	dbus_message_iter_get_basic(&iter, &updated_interface);
	dbus_message_iter_next(&iter);

	if (strcmp(updated_interface, BLUEALSA_INTERFACE_PCM) == 0)
		bluealsa_dbus_message_iter_get_pcm_props(&iter, NULL, &pcm->ba_pcm);

	return DBUS_HANDLER_RESULT_HANDLED;
}

static int bluealsa_set_hw_constraint(struct bluealsa_pcm *pcm) {
	snd_pcm_ioplug_t *io = &pcm->io;

	static const snd_pcm_access_t accesses[] = {
		SND_PCM_ACCESS_MMAP_INTERLEAVED,
		SND_PCM_ACCESS_RW_INTERLEAVED,
	};

	int err;

	debug2("Setting constraints");

	if ((err = snd_pcm_ioplug_set_param_list(io, SND_PCM_IOPLUG_HW_ACCESS,
					ARRAYSIZE(accesses), accesses)) < 0)
		return err;

	unsigned int formats[] = { get_snd_pcm_format(pcm->ba_pcm.format) };
	if ((err = snd_pcm_ioplug_set_param_list(io, SND_PCM_IOPLUG_HW_FORMAT,
					ARRAYSIZE(formats), formats)) < 0)
		return err;

	if ((err = snd_pcm_ioplug_set_param_minmax(io, SND_PCM_IOPLUG_HW_PERIODS,
					2, 1024)) < 0)
		return err;

	/* In order to prevent audio tearing and minimize CPU utilization, we're
	 * going to setup period size constraint. The limit is derived from the
	 * transport sampling rate and the number of channels, so the period
	 * "time" size will be constant, and should be about 10ms. The upper
	 * limit will not be constrained. */
	unsigned int min_p = pcm->ba_pcm.sampling / 100 * pcm->ba_pcm.channels *
		snd_pcm_format_physical_width(get_snd_pcm_format(pcm->ba_pcm.format)) / 8;

	if ((err = snd_pcm_ioplug_set_param_minmax(io, SND_PCM_IOPLUG_HW_PERIOD_BYTES,
					min_p, 1024 * 1024)) < 0)
		return err;

	if ((err = snd_pcm_ioplug_set_param_minmax(io, SND_PCM_IOPLUG_HW_BUFFER_BYTES,
					2 * min_p, 2 * 1024 * 1024)) < 0)
		return err;

	if ((err = snd_pcm_ioplug_set_param_minmax(io, SND_PCM_IOPLUG_HW_CHANNELS,
					pcm->ba_pcm.channels, pcm->ba_pcm.channels)) < 0)
		return err;

	if ((err = snd_pcm_ioplug_set_param_minmax(io, SND_PCM_IOPLUG_HW_RATE,
					pcm->ba_pcm.sampling, pcm->ba_pcm.sampling)) < 0)
		return err;

	return 0;
}

static bool bluealsa_select_pcm_codec(struct bluealsa_pcm *pcm, const char *codec, DBusError *err) {

	uint8_t config[64];
	ssize_t config_len = 0;
	bool ret = false;

	char *codec_name;
	if ((codec_name = strdup(codec)) == NULL) {
		dbus_set_error(err, DBUS_ERROR_NO_MEMORY, NULL);
		return false;
	}

	char *config_hex;
	/* split the given string into name and configuration components */
	if ((config_hex = strchr(codec_name, ':')) != NULL) {
		*config_hex++ = '\0';

		size_t config_hex_len;
		if ((config_hex_len = strlen(config_hex)) > sizeof(config) * 2) {
			dbus_set_error(err, DBUS_ERROR_FAILED, "Invalid codec configuration: %s", config_hex);
			goto fail;
		}
		if ((config_len = hex2bin(config_hex, config, config_hex_len)) == -1) {
			dbus_set_error(err, DBUS_ERROR_FAILED, "%s", strerror(errno));
			goto fail;
		}

	}

	if (!bluealsa_dbus_pcm_select_codec(&pcm->dbus_ctx, pcm->ba_pcm.pcm_path,
				bluealsa_dbus_pcm_get_codec_canonical_name(codec_name), config, config_len, err))
		goto fail;

	ret = true;

fail:
	free(codec_name);
	return ret;
}

static bool bluealsa_update_pcm_volume(struct bluealsa_pcm *pcm,
		int volume, int mute, DBusError *err) {
	uint16_t old = pcm->ba_pcm.volume.raw;
	if (volume >= 0) {
		const int v = BA_PCM_VOLUME_MAX(&pcm->ba_pcm) * volume / 100;
		pcm->ba_pcm.volume.ch1_volume = v;
		if (pcm->ba_pcm.channels == 2)
			pcm->ba_pcm.volume.ch2_volume = v;
	}
	if (mute >= 0) {
		const bool v = !!mute;
		pcm->ba_pcm.volume.ch1_muted = v;
		if (pcm->ba_pcm.channels == 2)
			pcm->ba_pcm.volume.ch2_muted = v;
	}
	if (pcm->ba_pcm.volume.raw == old)
		return true;
	return bluealsa_dbus_pcm_update(&pcm->dbus_ctx, &pcm->ba_pcm, BLUEALSA_PCM_VOLUME, err);
}

static bool bluealsa_update_pcm_softvol(struct bluealsa_pcm *pcm,
		int softvol, DBusError *err) {
	if (softvol < 0 || !!softvol == pcm->ba_pcm.soft_volume)
		return true;
	pcm->ba_pcm.soft_volume = !!softvol;
	return bluealsa_dbus_pcm_update(&pcm->dbus_ctx, &pcm->ba_pcm, BLUEALSA_PCM_SOFT_VOLUME, err);
}

SND_PCM_PLUGIN_DEFINE_FUNC(bluealsa) {
	(void)root;

	const char *service = BLUEALSA_SERVICE;
	const char *device = NULL;
	const char *profile = NULL;
	const char *codec = NULL;
	const char *volume = NULL;
	const char *softvol = NULL;
	long delay = 0;
	struct bluealsa_pcm *pcm;
	int ret;

	snd_config_iterator_t pos, next;
	snd_config_for_each(pos, next, conf) {
		snd_config_t *n = snd_config_iterator_entry(pos);

		const char *id;
		if (snd_config_get_id(n, &id) < 0)
			continue;

		if (strcmp(id, "comment") == 0 ||
				strcmp(id, "type") == 0 ||
				strcmp(id, "hint") == 0)
			continue;

		if (strcmp(id, "service") == 0) {
			if (snd_config_get_string(n, &service) < 0) {
				SNDERR("Invalid type for %s", id);
				return -EINVAL;
			}
			continue;
		}
		if (strcmp(id, "device") == 0) {
			if (snd_config_get_string(n, &device) < 0) {
				SNDERR("Invalid type for %s", id);
				return -EINVAL;
			}
			continue;
		}
		if (strcmp(id, "profile") == 0) {
			if (snd_config_get_string(n, &profile) < 0) {
				SNDERR("Invalid type for %s", id);
				return -EINVAL;
			}
			continue;
		}
		if (strcmp(id, "codec") == 0) {
			if (snd_config_get_string(n, &codec) < 0) {
				SNDERR("Invalid type for %s", id);
				return -EINVAL;
			}
			if (strcmp(codec, "unchanged") == 0)
				codec = NULL;
			continue;
		}
		if (strcmp(id, "volume") == 0) {
			if (snd_config_get_string(n, &volume) < 0) {
				SNDERR("Invalid type for %s", id);
				return -EINVAL;
			}
			if (strcmp(volume, "unchanged") == 0)
				volume = NULL;
			continue;
		}
		if (strcmp(id, "softvol") == 0) {
			if (snd_config_get_string(n, &softvol) < 0) {
				SNDERR("Invalid type for %s", id);
				return -EINVAL;
			}
			if (strcmp(softvol, "unchanged") == 0)
				softvol = NULL;
			continue;
		}
		if (strcmp(id, "delay") == 0) {
			if (snd_config_get_integer(n, &delay) < 0) {
				SNDERR("Invalid type for %s", id);
				return -EINVAL;
			}
			continue;
		}

		SNDERR("Unknown field %s", id);
		return -EINVAL;
	}

	bdaddr_t ba_addr;
	if (device == NULL || str2bdaddr(device, &ba_addr) != 0) {
		SNDERR("Invalid BT device address: %s", device);
		return -EINVAL;
	}

	int ba_profile = 0;
	if (profile == NULL || (ba_profile = str2profile(profile)) == 0) {
		SNDERR("Invalid BT profile [a2dp, sco]: %s", profile);
		return -EINVAL;
	}

	int pcm_mute = -1;
	int pcm_volume = -1;
	if (volume != NULL && str2volume(volume, &pcm_volume, &pcm_mute) != 0) {
		SNDERR("Invalid volume [0-100][+-]: %s", volume);
		return -EINVAL;
	}

	int pcm_softvol = -1;
	if (softvol != NULL && (pcm_softvol = str2softvol(softvol)) < 0) {
		SNDERR("Invalid softvol: %s", softvol);
		return -EINVAL;
	}

	if ((pcm = calloc(1, sizeof(*pcm))) == NULL)
		return -ENOMEM;

	pcm->event_fd = -1;
	pcm->ba_pcm_fd = -1;
	pcm->ba_pcm_ctrl_fd = -1;
	pcm->null_fd = -1;
	pcm->delay_ex = delay;
	pthread_mutex_init(&pcm->mutex, NULL);
	pthread_cond_init(&pcm->pause_cond, NULL);
	pcm->pause_state = BA_PAUSE_STATE_RUNNING;

	dbus_threads_init_default();

	DBusError err = DBUS_ERROR_INIT;
	if (bluealsa_dbus_connection_ctx_init(&pcm->dbus_ctx, service, &err) != TRUE) {
		SNDERR("Couldn't initialize D-Bus context: %s", err.message);
		ret = -ENOMEM;
		goto fail;
	}

	if (!dbus_connection_add_filter(pcm->dbus_ctx.conn, bluealsa_dbus_msg_filter, pcm, NULL)) {
		SNDERR("Couldn't add D-Bus filter: %s", strerror(ENOMEM));
		ret = -ENOMEM;
		goto fail;
	}

	debug("Getting BlueALSA PCM: %s %s %s", snd_pcm_stream_name(stream), device, profile);
	if (!bluealsa_dbus_get_pcm(&pcm->dbus_ctx, &ba_addr, ba_profile,
				stream == SND_PCM_STREAM_PLAYBACK ? BA_PCM_MODE_SINK : BA_PCM_MODE_SOURCE,
				&pcm->ba_pcm, &err)) {
		SNDERR("Couldn't get BlueALSA PCM: %s", err.message);
		ret = -ENODEV;
		goto fail;
	}

	/* Subscribe for properties-changed signals but for the opened PCM only. */
	bluealsa_dbus_connection_signal_match_add(&pcm->dbus_ctx, pcm->dbus_ctx.ba_service,
			pcm->ba_pcm.pcm_path, DBUS_INTERFACE_PROPERTIES, "PropertiesChanged",
			"arg0='"BLUEALSA_INTERFACE_PCM"'");

	if ((pcm->event_fd = eventfd(0, EFD_CLOEXEC)) == -1) {
		ret = -errno;
		goto fail;
	}

	pcm->io.version = SND_PCM_IOPLUG_VERSION;
	pcm->io.name = "BlueALSA";
	pcm->io.flags = SND_PCM_IOPLUG_FLAG_LISTED;
#ifdef SND_PCM_IOPLUG_FLAG_BOUNDARY_WA
	pcm->io.flags |= SND_PCM_IOPLUG_FLAG_BOUNDARY_WA;
#endif
	pcm->io.mmap_rw = 1;
	pcm->io.callback = &bluealsa_callback;
	pcm->io.private_data = pcm;

	if (codec != NULL && codec[0] != '\0') {
		if (bluealsa_select_pcm_codec(pcm, codec, &err)) {
			/* Changing the codec may change the audio format, sampling rate and/or
			 * channels. We need to refresh our cache of PCM properties. */
			if (!bluealsa_dbus_get_pcm(&pcm->dbus_ctx, &ba_addr, ba_profile,
						stream == SND_PCM_STREAM_PLAYBACK ? BA_PCM_MODE_SINK : BA_PCM_MODE_SOURCE,
						&pcm->ba_pcm, &err)) {
				SNDERR("Couldn't get BlueALSA PCM: %s", err.message);
				ret = -ENODEV;
				goto fail;
			}
		}
		else {
			SNDERR("Couldn't select BlueALSA PCM codec: %s", err.message);
			dbus_error_free(&err);
		}
	}

	/* If the BT transport codec is not known (which means that PCM sampling
	 * rate is also not know), we cannot construct useful constraints. */
	if (pcm->ba_pcm.sampling == 0) {
		ret = -EAGAIN;
		goto fail;
	}

#if SND_LIB_VERSION >= 0x010102 && SND_LIB_VERSION <= 0x010103
	/* ALSA library thread-safe API functionality does not play well with ALSA
	 * IO-plug plug-ins. It causes deadlocks which often make our PCM plug-in
	 * unusable. As a workaround we are going to disable this functionality. */
	if (setenv("LIBASOUND_THREAD_SAFE", "0", 0) == -1)
		SNDERR("Couldn't disable ALSA thread-safe API: %s", strerror(errno));
#endif

	if ((ret = snd_pcm_ioplug_create(&pcm->io, name, stream, mode)) < 0)
		goto fail;

	if ((ret = bluealsa_set_hw_constraint(pcm)) < 0)
		goto fail;

	if (!bluealsa_update_pcm_softvol(pcm, pcm_softvol, &err)) {
		SNDERR("Couldn't set BlueALSA PCM soft-volume: %s", err.message);
		dbus_error_free(&err);
	}

	if (!bluealsa_update_pcm_volume(pcm, pcm_volume, pcm_mute, &err)) {
		SNDERR("Couldn't set BlueALSA PCM volume: %s", err.message);
		dbus_error_free(&err);
	}

	*pcmp = pcm->io.pcm;
	return 0;

fail:
	bluealsa_dbus_connection_ctx_free(&pcm->dbus_ctx);
	dbus_error_free(&err);
	if (pcm->event_fd != -1)
		close(pcm->event_fd);
	pthread_mutex_destroy(&pcm->mutex);
	pthread_cond_destroy(&pcm->pause_cond);
	free(pcm);
	return ret;
}

SND_PCM_PLUGIN_SYMBOL(bluealsa)<|MERGE_RESOLUTION|>--- conflicted
+++ resolved
@@ -211,8 +211,20 @@
 	ts->tv_nsec = 1000000000L / rate * (frames % rate);
 }
 
-static void insert_silence(char *buf, snd_pcm_uframes_t frames, int format, int channels) {
-	snd_pcm_format_set_silence(format, buf, frames * channels);
+static void insert_silence(struct bluealsa_pcm *pcm, snd_pcm_uframes_t offset, snd_pcm_uframes_t frames, int format, int channels) {
+
+	char *buf = pcm->io_hw_buffer + offset * pcm->frame_size;
+
+	/* Allow for fragmented period at end of buffer */
+	const snd_pcm_uframes_t avail = pcm->io.buffer_size - offset;
+	snd_pcm_uframes_t chunk = avail < frames ? avail : frames;
+
+	snd_pcm_format_set_silence(format, buf, chunk * channels);
+	if (chunk < frames) {
+		buf = pcm->io_hw_buffer;
+		chunk = frames - chunk;
+		snd_pcm_format_set_silence(format, buf, chunk * channels);
+	}
 }
 
 /**
@@ -222,18 +234,17 @@
  * Regulates the average rate at which frames are transferred, and inserts
  * intervals of silence into the stream if necessary to maintain the rate.
  * @return true if transfer completed successfully, false if error occurred. */
-static bool io_thread_read(struct bluealsa_pcm *pcm, char *buffer, snd_pcm_uframes_t frames, struct asrsync *asrs, int *fifo_active) {
+static bool io_thread_read(struct bluealsa_pcm *pcm, snd_pcm_uframes_t offset, snd_pcm_uframes_t frames, struct asrsync *asrs, int *fifo_active) {
 	/* count of frames added to buffer in this call */
 	snd_pcm_uframes_t tframes = 0;
-	char *pos = buffer;
-	size_t len = frames * pcm->frame_size;
 	struct timespec deadline, now, temp, timeout;
 	int pollret;
 
 	/* Set a deadline for this transfer to complete. */
 	frames_to_timespec(&temp, frames + asrs->frames, pcm->io.rate);
 	timespecadd(&temp, &asrs->ts0, &deadline);
-	if (difftimespec(&deadline, &asrs->ts, &timeout) > 0) {
+	if (difftimespec(&deadline, &asrs->ts, &timeout) > 0 &&
+			(timeout.tv_nsec > 50000 || timeout.tv_sec > 0)) {
 		/* we have already exceeded the time allowance for this read */
 		debug2("I/O thread too slow to maintain rate, lost sync");
 		return false;
@@ -260,7 +271,7 @@
 				*fifo_active = 0;
 				debug2("Stream inactive, inserting silence");
 			}
-			insert_silence(pos, frames - tframes, pcm->io.format, pcm->io.channels);
+			insert_silence(pcm, offset, frames - tframes, pcm->io.format, pcm->io.channels);
 			tframes = frames;
 			break;
 		}
@@ -273,13 +284,21 @@
 				unsigned int nread = 0;
 				ioctl(pcm->ba_pcm_fd, FIONREAD, &nread);
 				if (nread < MIN(pcm->io.period_size * pcm->frame_size, pcm->delay_fifo_size)) {
-					insert_silence(pos, frames, pcm->io.format, pcm->io.channels);
+					insert_silence(pcm, offset, frames - tframes, pcm->io.format, pcm->io.channels);
 					tframes = frames;
 					break;
 				}
 				*fifo_active = 1;
 				debug2("Stream active");
 			}
+			/* Allow for fragmented period at end of buffer */
+			snd_pcm_uframes_t chunk = frames - tframes;
+			const snd_pcm_uframes_t avail = pcm->io.buffer_size - offset;
+			if (avail < chunk)
+				chunk = avail;
+			char *pos = pcm->io_hw_buffer + offset * pcm->frame_size;
+
+			size_t len = chunk * pcm->frame_size;
 			ssize_t ret = read(pcm->ba_pcm_fd, pos, len);
 			if (ret == -1) {
 				SNDERR("PCM FIFO read error: %s", strerror(errno));
@@ -290,21 +309,23 @@
 				pcm->connected = false;
 				break;
 			}
-			pos += ret;
-			len -= ret;
 			tframes += ret / pcm->frame_size;
+			offset += ret / pcm->frame_size;
+			if (offset >= pcm->io.buffer_size)
+				offset = 0;
 
 			timespecsub(&deadline, &now, &timeout);
 			if (timeout.tv_sec < 0)
 				timeout.tv_sec = 0;
 			if (timeout.tv_nsec < 0)
 				timeout.tv_nsec = 0;
+
 		}
 		else {
 			/* FIFO closed, flush any remaining frames */
 			if (tframes > 0) {
 				if (tframes < frames) {
-					insert_silence(pos, frames - tframes, pcm->io.format, pcm->io.channels);
+					insert_silence(pcm, offset, frames - tframes, pcm->io.format, pcm->io.channels);
 					tframes = frames;
 				}
 			}
@@ -323,21 +344,39 @@
  * Transfer a chunk of audio frames from the ALSA buffer to the FIFO.
  * The transfer is done atomically - see the explanation for io_thread_read() above.
  * @return true if transfer completed successfully, false if error occurred. */
-static bool io_thread_write(struct bluealsa_pcm *pcm, char *buffer, snd_pcm_uframes_t frames) {
-	size_t len = frames * pcm->frame_size;
+static bool io_thread_write(struct bluealsa_pcm *pcm, snd_pcm_uframes_t offset, snd_pcm_uframes_t frames) {
 	ssize_t ret = 0;
-	do {
-		if ((ret = write(pcm->ba_pcm_fd, buffer, len)) == -1) {
-			if (errno == EINTR)
-				continue;
-			if (errno != EPIPE)
-				SNDERR("PCM FIFO write error: %s", strerror(errno));
-			pcm->connected = false;
-			return false;
-		}
-		buffer += ret;
-		len -= ret;
-	} while (len != 0);
+
+	/* When used with the rate plugin the buffer size may not be an
+	 * integer multiple of the period size. If so, the current period may
+	 * be split, part at the end of the buffer and the remainder at the
+	 * start. In this case we must perform the transfer in two chunks to
+	 * make up a full period.  */
+	snd_pcm_uframes_t chunk = frames;
+	if (pcm->io.buffer_size - offset < frames)
+		chunk = pcm->io.buffer_size - offset;
+
+	snd_pcm_uframes_t frames_transfered = 0;
+	while (frames_transfered < frames) {
+		char *pos = pcm->io_hw_buffer + offset * pcm->frame_size;
+		size_t len = chunk * pcm->frame_size;
+		do {
+			if ((ret = write(pcm->ba_pcm_fd, pos, len)) == -1) {
+				if (errno == EINTR)
+					continue;
+				if (errno != EPIPE)
+					SNDERR("PCM FIFO write error: %s", strerror(errno));
+				pcm->connected = false;
+				return false;
+			}
+			pos += ret;
+			len -= ret;
+		} while (len != 0);
+
+		frames_transfered += chunk;
+		offset = 0;
+		chunk = frames - chunk;
+	}
 
 	return true;
 }
@@ -438,25 +477,15 @@
 		if (frames > avail)
 			frames = avail;
 
-<<<<<<< HEAD
-		/* When used with the rate plugin the buffer might contain a fractional
-		 * number of periods. So if the leftover in the buffer is less than a
-		 * whole period size, adjust the number of frames which should be
-		 * transferred.  */
-		if (io->buffer_size - offset < frames)
-			frames = io->buffer_size - offset;
-
-		char *head = pcm->io_hw_buffer + offset * pcm->frame_size;
-
 		if (io->stream == SND_PCM_STREAM_CAPTURE) {
 			/* Read the whole period "atomically". This will assure, that frames
 			 * are not fragmented, so the pointer can be correctly updated. */
-			if (!io_thread_read(pcm, head, frames, &asrs, &fifo_active))
+			if (!io_thread_read(pcm, offset, frames, &asrs, &fifo_active))
 				goto fail;
 		}
 		else {
 			/* Perform atomic write - see the explanation above. */
-			if (!io_thread_write(pcm, head, frames))
+			if (!io_thread_write(pcm, offset, frames))
 				goto fail;
 		}
 
@@ -470,90 +499,7 @@
 
 		/* Make the the new HW pointer value visible to the ioplug. */
 		io_thread_update_hw_ptr(pcm, io_hw_ptr);
-=======
-		/* Increment the HW pointer (with boundary wrap). */
-		io_hw_ptr += frames;
-		if ((snd_pcm_uframes_t)io_hw_ptr >= pcm->io_hw_boundary)
-			io_hw_ptr -= pcm->io_hw_boundary;
-
-		/* When used with the rate plugin the buffer size may not be an
-		 * integer multiple of the period size. If so, the current period may
-		 * be split, part at the end of the buffer and the remainder at the
-		 * start. In this case we must perform the transfer in two chunks to
-		 * make up a full period.  */
-		snd_pcm_uframes_t chunk = frames;
-		if (io->buffer_size - offset < frames)
-			chunk = io->buffer_size - offset;
-
-		snd_pcm_uframes_t frames_transfered = 0;
-		while (frames_transfered < frames) {
-
-			/* IO operation size in bytes */
-			size_t len = chunk * pcm->frame_size;
-			char *head = pcm->io_hw_buffer + offset * pcm->frame_size;
-
-			ssize_t ret = 0;
-			if (io->stream == SND_PCM_STREAM_CAPTURE) {
-
-				/* Read the whole chunk "atomically". This will assure, that
-				 * frames are not fragmented, so the pointer can be correctly
-				 * updated. */
-				while (len != 0 && (ret = read(pcm->ba_pcm_fd, head, len)) != 0) {
-					if (ret == -1) {
-						if (errno == EINTR)
-							continue;
-						SNDERR("PCM FIFO read error: %s", strerror(errno));
-						pcm->connected = false;
-						goto fail;
-					}
-					head += ret;
-					len -= ret;
-				}
-
-				if (ret == 0) {
-					pcm->connected = false;
-					goto fail;
-				}
-
-			}
-			else {
-
-				/* Perform atomic write - see the explanation above. */
-				do {
-					if ((ret = write(pcm->ba_pcm_fd, head, len)) == -1) {
-						if (errno == EINTR)
-							continue;
-						if (errno != EPIPE)
-							SNDERR("PCM FIFO write error: %s", strerror(errno));
-						pcm->connected = false;
-						goto fail;
-					}
-					head += ret;
-					len -= ret;
-				} while (len != 0);
-
-			}
-
-			frames_transfered += chunk;
-			offset = 0;
-			chunk = frames - chunk;
-
-		}
-
-		io_thread_update_delay(pcm, io_hw_ptr);
-
-		/* synchronize playback time */
-		if (io->stream == SND_PCM_STREAM_PLAYBACK)
-			asrsync_sync(&asrs, frames);
-
-		/* Make the new HW pointer value visible to the ioplug. */
-		pcm->io_hw_ptr = io_hw_ptr;
-
-		/* Wake application thread if enough space/frames is available. */
-		if (frames + io->buffer_size - avail >= pcm->io_avail_min)
-			eventfd_write(pcm->event_fd, 1);
-
->>>>>>> 5fbdc088
+
 	}
 
 fail:
