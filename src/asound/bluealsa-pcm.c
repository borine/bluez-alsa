/*
 * bluealsa-pcm.c
<<<<<<< HEAD
 * Copyright (c) 2016-2023 Arkadiusz Bokowy
=======
 * Copyright (c) 2016-2024 Arkadiusz Bokowy
>>>>>>> 5ca058a7
 *
 * This file is a part of bluez-alsa.
 *
 * This project is licensed under the terms of the MIT license.
 *
 */

#if HAVE_CONFIG_H
# include <config.h>
#endif

#include <errno.h>
#include <fcntl.h>
#include <poll.h>
#include <pthread.h>
#include <signal.h>
#include <stdatomic.h>
#include <stdbool.h>
#include <stdint.h>
#include <stdio.h>
#include <stdlib.h>
#include <string.h>
#include <strings.h>
#include <sys/eventfd.h>
#include <sys/ioctl.h>
#include <sys/param.h>
#include <sys/time.h>
#include <sys/param.h>
#include <unistd.h>

#include <alsa/asoundlib.h>
#include <alsa/pcm_external.h>
#include <bluetooth/bluetooth.h>
#include <dbus/dbus.h>

#include "shared/dbus-client.h"
#include "shared/dbus-client-pcm.h"
#include "shared/defs.h"
#include "shared/hex.h"
#include "shared/log.h"
#include "shared/rt.h"

#define BA_PAUSE_STATE_INIT 0
#define BA_PAUSE_STATE_RUNNING (1 << 0)
#define BA_PAUSE_STATE_PAUSED  (1 << 1)
#define BA_PAUSE_STATE_PENDING (1 << 2)

#if SND_LIB_VERSION >= 0x010104 && SND_LIB_VERSION < 0x010206
#include <alloca.h>
/**
 * alsa-lib releases from 1.1.4 to 1.2.5.1 inclusive have a bug in the rate
 * plugin which, when combined with the hw params refinement algorithm used by
 * the ioplug, can cause snd_pcm_avail() to return bogus values. This, in turn,
 * can trigger deadlock in applications built on the portaudio library
 * (e.g. audacity) and possibly cause faults in other applications too.
 *
 * This macro enables a work-around for this bug.
 * */
# define BLUEALSA_HW_PARAMS_FIX 1
#endif

struct bluealsa_pcm {
	snd_pcm_ioplug_t io;

	/* D-Bus connection context */
	struct ba_dbus_ctx dbus_ctx;
	/* time of last D-Bus dispatching */
	struct timespec dbus_dispatch_ts;

	/* IO thread and application thread sync */
	pthread_mutex_t mutex;

	/* requested BlueALSA PCM */
	struct ba_pcm ba_pcm;

	/* PCM FIFO */
	int ba_pcm_fd;
	/* PCM control socket */
	int ba_pcm_ctrl_fd;

	/* Indicates that the server is connected. */
	atomic_bool connected;

	/* event file descriptor */
	int event_fd;

	/* virtual hardware - ring buffer */
	char * _Atomic io_hw_buffer;
	/* The IO thread is responsible for maintaining the hardware pointer
	 * (pcm->io_hw_ptr), the application is responsible for the application
	 * pointer (io->appl_ptr). These pointers should be atomic as they are
	 * written in one thread and read in the other. */
	_Atomic snd_pcm_sframes_t io_hw_ptr;
	_Atomic snd_pcm_uframes_t io_hw_boundary;
	/* Permit the application to modify the frequency of poll() events. */
	_Atomic snd_pcm_uframes_t io_avail_min;
	pthread_t io_thread;
	bool io_started;

	/* ALSA operates on frames, we on bytes */
	size_t frame_size;

	struct timespec delay_ts;
	snd_pcm_uframes_t delay_hw_ptr;
	unsigned int delay_pcm_nread;
	/* In the capture mode, delay_running indicates that frames are being
	 * transferred to the FIFO by the server. In playback mode it indicates
	 * that the IO thread is transferring frames to the FIFO. */
	bool delay_running;

	/* delay accumulated just before pausing */
	snd_pcm_sframes_t delay_paused;
	/* maximum delay in FIFO */
	snd_pcm_uframes_t delay_fifo_size;
	/* user provided extra delay component */
	snd_pcm_sframes_t delay_ex;

	/* synchronize threads to begin/end pause */
	pthread_cond_t pause_cond;
	unsigned int pause_state;

	/* /dev/null used by capture PCMs to clear stale data from FIFO. */
	int null_fd;

	/* Indicates whether capture stream is delivering samples. */
	bool fifo_active;
};

/**
 * Helper debug macro for internal usage. */
#define debug2(M, ...) \
	debug("%s: " M, pcm->ba_pcm.pcm_path, ## __VA_ARGS__)

#if SND_LIB_VERSION < 0x010106
/**
 * Get the available frames.
 *
 * This function is available in alsa-lib since version 1.1.6. For older
 * alsa-lib versions we need to provide our own implementation. */
static snd_pcm_uframes_t snd_pcm_ioplug_hw_avail(const snd_pcm_ioplug_t * const io,
		const snd_pcm_uframes_t hw_ptr, const snd_pcm_uframes_t appl_ptr) {
	struct bluealsa_pcm *pcm = io->private_data;
	snd_pcm_sframes_t diff;
	if (io->stream == SND_PCM_STREAM_PLAYBACK)
		diff = appl_ptr - hw_ptr;
	else
		diff = io->buffer_size - hw_ptr + appl_ptr;
	if (diff < 0)
		diff += pcm->io_hw_boundary;
	snd_pcm_uframes_t diff_ = diff;
	return diff_ <= io->buffer_size ? diff_ : 0;
}
#endif

/**
 * Helper function for terminating IO thread. */
static void io_thread_cancel(struct bluealsa_pcm *pcm) {

	if (!pcm->io_started)
		return;

	pthread_cancel(pcm->io_thread);
	pthread_join(pcm->io_thread, NULL);
	pcm->io_started = false;

}

/**
 * Helper function for logging IO thread termination. */
static void io_thread_cleanup(struct bluealsa_pcm *pcm) {
	debug2("IO thread cleanup");
	(void)pcm;
}

/**
 * Helper function synchronizes updating of HW pointer value with IO thread
 * delay calculation. */
static void io_thread_update_hw_ptr(struct bluealsa_pcm *pcm,
		snd_pcm_sframes_t hw_ptr) {

	struct timespec now;
	gettimestamp(&now);

	pthread_mutex_lock(&pcm->mutex);

	/* stash current time and levels */
	pcm->delay_ts = now;
	if (pcm->io.stream == SND_PCM_STREAM_PLAYBACK) {
		unsigned int nread = 0;
		ioctl(pcm->ba_pcm_fd, FIONREAD, &nread);
		pcm->delay_pcm_nread = nread;
	}
	if (hw_ptr == -1) {
		pcm->delay_hw_ptr = 0;
		if (pcm->io.stream == SND_PCM_STREAM_PLAYBACK)
			pcm->delay_running = false;
	}
	else {
		pcm->delay_hw_ptr = hw_ptr;
		if (pcm->io.stream == SND_PCM_STREAM_PLAYBACK)
			pcm->delay_running = true;
	}

	/* Make the new HW pointer value visible to the ioplug. */
	pcm->io_hw_ptr = hw_ptr;

	pthread_mutex_unlock(&pcm->mutex);

}

static void frames_to_timespec(struct timespec *ts, snd_pcm_uframes_t frames, unsigned int rate) {
	ts->tv_sec = frames / rate;
	ts->tv_nsec = 1000000000L / rate * (frames % rate);
}

static void capture_silence(struct bluealsa_pcm *pcm, snd_pcm_uframes_t offset, snd_pcm_uframes_t frames) {

	char *buf = pcm->io_hw_buffer + offset * pcm->frame_size;

	/* Allow for fragmented period at end of buffer */
	const snd_pcm_uframes_t avail = pcm->io.buffer_size - offset;
	snd_pcm_uframes_t chunk = avail < frames ? avail : frames;

	snd_pcm_format_set_silence(pcm->io.format, buf, chunk * pcm->io.channels);
	if (chunk < frames) {
		buf = pcm->io_hw_buffer;
		chunk = frames - chunk;
		snd_pcm_format_set_silence(pcm->io.format, buf, chunk * pcm->io.channels);
	}
}

/**
 * Transfer a chunk of audio frames from the FIFO to the ALSA buffer.
 * The whole chunk is read "atomically" to ensure that frames are not
 * fragmented, so the hw pointer can be correctly updated.
 * Regulates the average rate at which frames are transferred, and inserts
 * intervals of silence into the stream if necessary to maintain the rate.
 * @return true if transfer completed successfully, false if error occurred. */
static bool io_thread_read(struct bluealsa_pcm *pcm, snd_pcm_uframes_t offset, snd_pcm_uframes_t frames, struct asrsync *asrs) {
	/* count of frames added to buffer in this call */
	snd_pcm_uframes_t tframes = 0;
	struct timespec deadline, now, temp, timeout;
	int pollret;

	/* Set a deadline for this transfer to complete. */
	frames_to_timespec(&temp, frames + asrs->frames, pcm->io.rate);
	timespecadd(&temp, &asrs->ts0, &deadline);
	if (difftimespec(&deadline, &asrs->ts, &timeout) > 0) {
		/* we have already exceeded the time allowance for this read */
		debug2("I/O thread too slow to maintain rate, lost sync");
		timeout.tv_nsec = 0;
		timeout.tv_sec = 0;
	}

	/* temporarily block all signals to prevent interruptions to timer */
	sigset_t sigset_all, sigset_old;
	sigfillset(&sigset_all);
	if ((errno = pthread_sigmask(SIG_BLOCK, &sigset_all, &sigset_old)) != 0) {
		SNDERR("Thread signal mask error: %s", strerror(errno));
		return false;
	}

	struct pollfd pfd = { pcm->ba_pcm_fd, POLLIN, 0 };

	while (tframes < frames) {
		pollret = ppoll(&pfd, 1, &timeout, NULL);
		if (pollret == -1) {
			SNDERR("PCM FIFO read error: %s", strerror(errno));
			break;
		}
		else if (pollret == 0) {
			if (pcm->fifo_active) {
				pcm->fifo_active = false;
				debug2("Stream inactive, inserting silence");
			}
			capture_silence(pcm, offset, frames - tframes);
			tframes = frames;
			break;
		}
		else if (pfd.revents & POLLIN) {
			gettimestamp(&now);
			if (!pcm->fifo_active) {
				/* If transfers begin too soon the FIFO may be emptied again
				 * immediately. So we wait until there is a least one full
				 * period available. */
				snd_pcm_uframes_t avail;
				unsigned int nread;
				ioctl(pcm->ba_pcm_fd, FIONREAD, &nread);
				avail = nread / pcm->frame_size;
				const size_t threshold = MIN((pcm->delay_fifo_size * pcm->frame_size), frames * 3/2);
				if (avail < threshold) {
					capture_silence(pcm, offset, frames);
					tframes = frames;
					break;
				}
				pcm->fifo_active = true;
				debug2("Stream active");
			}
			/* Allow for fragmented period at end of buffer */
			snd_pcm_uframes_t chunk = frames - tframes;
			const snd_pcm_uframes_t avail = pcm->io.buffer_size - offset;
			if (avail < chunk)
				chunk = avail;
			char *pos = pcm->io_hw_buffer + offset * pcm->frame_size;

			size_t len = chunk * pcm->frame_size;
			ssize_t ret = read(pcm->ba_pcm_fd, pos, len);
			if (ret == -1) {
				SNDERR("PCM FIFO read error: %s", strerror(errno));
				break;
			}
			if (ret == 0) {
				break;
			}
			chunk = ret / pcm->frame_size;
			tframes += chunk;
			offset += chunk;
			if (offset >= pcm->io.buffer_size)
				offset = 0;

			if (difftimespec(&deadline, &now, &timeout) < 0) {
				timeout.tv_sec = 0;
				timeout.tv_nsec = 0;
			}

		}
		else {
			/* FIFO closed, flush any remaining frames */
			if (tframes > 0) {
				if (tframes < frames) {
					capture_silence(pcm, offset, frames - tframes);
					tframes = frames;
				}
			}
			break;
		}
	}

	pthread_sigmask(SIG_SETMASK, &sigset_old, NULL);
	return tframes == frames;
}

/**
 * Transfer a chunk of audio frames from the ALSA buffer to the FIFO.
 * The transfer is done atomically - see the explanation for io_thread_read() above.
 * @return true if transfer completed successfully, false if error occurred. */
static bool io_thread_write(struct bluealsa_pcm *pcm, snd_pcm_uframes_t offset, snd_pcm_uframes_t frames) {
	ssize_t ret = 0;

	/* When used with the rate plugin the buffer size may not be an
	 * integer multiple of the period size. If so, the current period may
	 * be split, part at the end of the buffer and the remainder at the
	 * start. In this case we must perform the transfer in two chunks to
	 * make up a full period.  */
	snd_pcm_uframes_t chunk = frames;
	if (pcm->io.buffer_size - offset < frames)
		chunk = pcm->io.buffer_size - offset;

	snd_pcm_uframes_t frames_transfered = 0;
	while (frames_transfered < frames) {
		char *pos = pcm->io_hw_buffer + offset * pcm->frame_size;
		size_t len = chunk * pcm->frame_size;
		do {
			if ((ret = write(pcm->ba_pcm_fd, pos, len)) == -1) {
				if (errno == EINTR)
					continue;
				if (errno != EPIPE)
					SNDERR("PCM FIFO write error: %s", strerror(errno));
				return false;
			}
			pos += ret;
			len -= ret;
		} while (len != 0);

		frames_transfered += chunk;
		offset = 0;
		chunk = frames - chunk;
	}

	return true;
}

/**
 * IO thread, which facilitates ring buffer. */
static void *io_thread(snd_pcm_ioplug_t *io) {

	struct bluealsa_pcm *pcm = io->private_data;
	pthread_cleanup_push(PTHREAD_CLEANUP(io_thread_cleanup), pcm);

	sigset_t sigset;
	/* Block all signals in the IO thread.
	 * Especially, we need to block SIGPIPE, so we could receive EPIPE while
	 * writing to the pipe which reading end was closed by the server. This
	 * will allow clean playback termination. Also, we need to block SIGIO,
	 * which is used for pause/resume actions. The rest of the signals are
	 * blocked because we are using thread cancellation and we do not want
	 * any interference from signal handlers. */
	sigfillset(&sigset);
	if ((errno = pthread_sigmask(SIG_SETMASK, &sigset, NULL)) != 0) {
		SNDERR("Thread signal mask error: %s", strerror(errno));
		goto fail;
	}

	/* We update pcm->io_hw_ptr (i.e. the value seen by ioplug) only when
	 * a period has been completed. We use a temporary copy during the
	 * transfer procedure. */
	snd_pcm_sframes_t io_hw_ptr = pcm->io_hw_ptr;

	/* Inform the application thread that the I/O thread is now running */
	pthread_mutex_lock(&pcm->mutex);
	pcm->pause_state = BA_PAUSE_STATE_RUNNING;
	pthread_mutex_unlock(&pcm->mutex);
	pthread_cond_signal(&pcm->pause_cond);

	struct asrsync asrs;
	asrsync_init(&asrs, io->rate);

	debug2("Starting IO loop: %d", pcm->ba_pcm_fd);
	for (;;) {

		pthread_mutex_lock(&pcm->mutex);
		unsigned int is_pause_pending = pcm->pause_state & BA_PAUSE_STATE_PENDING;
		pthread_mutex_unlock(&pcm->mutex);

		if (is_pause_pending ||
				pcm->io_hw_ptr == -1) {
			debug2("Pausing IO thread");

			pthread_mutex_lock(&pcm->mutex);
			pcm->pause_state = BA_PAUSE_STATE_PAUSED;
			pthread_mutex_unlock(&pcm->mutex);
			pthread_cond_signal(&pcm->pause_cond);

			int tmp;
			sigwait(&sigset, &tmp);

			pthread_mutex_lock(&pcm->mutex);
			pcm->pause_state = BA_PAUSE_STATE_RUNNING;
			pthread_mutex_unlock(&pcm->mutex);

			debug2("IO thread resumed");

			if (pcm->io_hw_ptr == -1)
				continue;

			asrsync_init(&asrs, io->rate);
			io_hw_ptr = pcm->io_hw_ptr;
		}

		/* There are 2 reasons why the number of available frames may be
		 * zero: XRUN or drained final samples; we set the HW pointer to
		 * -1 to indicate we have no work to do. */
		snd_pcm_uframes_t avail;
		if ((avail = snd_pcm_ioplug_hw_avail(io, io_hw_ptr, io->appl_ptr)) == 0) {
			io_hw_ptr = -1;
			io_thread_update_hw_ptr(pcm, io_hw_ptr);
			eventfd_write(pcm->event_fd, 1);
			continue;
		}

		/* Wake application thread if enough space/frames is available. */
		if (io->buffer_size - avail >= pcm->io_avail_min)
			eventfd_write(pcm->event_fd, 1);

		/* current offset of the head pointer in the IO buffer */
		snd_pcm_uframes_t offset = io_hw_ptr % io->buffer_size;

		/* Transfer at most 1 period of frames in each iteration ... */
		snd_pcm_uframes_t frames = io->period_size;
		/* ... but do not try to transfer more frames than are available in the
		 * ring buffer! */
		if (frames > avail)
			frames = avail;

		if (io->stream == SND_PCM_STREAM_CAPTURE) {
			/* Read the whole period "atomically". This will assure, that frames
			 * are not fragmented, so the pointer can be correctly updated. */
			if (!io_thread_read(pcm, offset, frames, &asrs))
				goto fail;
		}
		else {
			/* Perform atomic write - see the explanation above. */
			if (!io_thread_write(pcm, offset, frames))
				goto fail;
		}

		/* synchronize transfer time */
		asrsync_sync(&asrs, frames);

		/* Advance the HW pointer (with boundary wrap). */
		io_hw_ptr += frames;
		if ((snd_pcm_uframes_t)io_hw_ptr >= pcm->io_hw_boundary)
			io_hw_ptr -= pcm->io_hw_boundary;

		/* Make the the new HW pointer value visible to the ioplug. */
		io_thread_update_hw_ptr(pcm, io_hw_ptr);

	}

fail:

	/* make sure we will not get stuck in the pause sync loop */
	pthread_mutex_lock(&pcm->mutex);
	pcm->pause_state = BA_PAUSE_STATE_PAUSED;
	pthread_mutex_unlock(&pcm->mutex);
	pthread_cond_signal(&pcm->pause_cond);

	/* once the io thread has failed, it cannot be re-started until the
	 * server PCM connection has been closed and re-opened. The only way to
	 * achieve that is to tell the application that the PCM is disconnected. */
	pcm->connected = false;
	eventfd_write(pcm->event_fd, 0xDEAD0000);

	/* wait for cancellation from main thread */
	while (true)
		sleep(3600);

	pthread_cleanup_pop(1);
	return NULL;
}

static int bluealsa_start(snd_pcm_ioplug_t *io) {
	struct bluealsa_pcm *pcm = io->private_data;
	debug2("Starting");

	/* For capture clear the FIFO to recover from an overrun. */
	if (io->stream == SND_PCM_STREAM_CAPTURE)
		splice(pcm->ba_pcm_fd, NULL, pcm->null_fd, NULL, 1024 * 32, SPLICE_F_NONBLOCK);

	if (!ba_dbus_pcm_ctrl_send_resume(pcm->ba_pcm_ctrl_fd, NULL)) {
		debug2("Couldn't start PCM: %s", strerror(errno));
		return -EIO;
	}

	/* If the IO thread is already started, skip thread creation. Otherwise,
	 * we might end up with a bunch of IO threads reading or writing to the
	 * same FIFO simultaneously. Instead, just send resume signal. */
	if (pcm->io_started) {
		pthread_kill(pcm->io_thread, SIGIO);
		return 0;
	}

	/* Initialize delay calculation - capture reception begins immediately,
	 * playback transmission begins only when first period has been written
	 * by the application. */
	pcm->delay_running = io->stream == SND_PCM_STREAM_CAPTURE ? true : false;
	gettimestamp(&pcm->delay_ts);

	/* start the IO thread */
	pthread_mutex_lock(&pcm->mutex);
	pcm->pause_state = BA_PAUSE_STATE_INIT;
	pcm->io_started = true;
	if ((errno = pthread_create(&pcm->io_thread, NULL,
					PTHREAD_FUNC(io_thread), io)) != 0) {
		pthread_mutex_unlock(&pcm->mutex);
		debug2("Couldn't create IO thread: %s", strerror(errno));
		pcm->io_started = false;
		return -EIO;
	}

	pthread_setname_np(pcm->io_thread, "pcm-io");

	/* Wait for the I/O thread to initialize */
	while (pcm->pause_state == BA_PAUSE_STATE_INIT)
		pthread_cond_wait(&pcm->pause_cond, &pcm->mutex);
	pthread_mutex_unlock(&pcm->mutex);

	return 0;
}

static int bluealsa_stop(snd_pcm_ioplug_t *io) {
	struct bluealsa_pcm *pcm = io->private_data;
	debug2("Stopping");

	io_thread_cancel(pcm);

	pcm->delay_running = false;
	pcm->delay_pcm_nread = 0;

	/* Bug in ioplug - if pcm->io_hw_ptr == -1 then it reports state
	 * SND_PCM_STATE_XRUN instead of SND_PCM_STATE_SETUP after PCM
	 * was stopped. */
	pcm->io_hw_ptr = 0;

	if (!ba_dbus_pcm_ctrl_send_drop(pcm->ba_pcm_ctrl_fd, NULL))
		return -EIO;

	/* Applications that call poll() after snd_pcm_drain() will be blocked
	 * forever unless we generate a poll() event here. */
	if (io->stream == SND_PCM_STREAM_PLAYBACK)
		eventfd_write(pcm->event_fd, 1);

	/* For capture, we must ensure that the poll event trigger is not set. */
	else {
		eventfd_t event;
		struct pollfd pfd = { pcm->event_fd, POLLIN, 0 };
		poll(&pfd, 1, 0);
		if (pfd.revents & POLLIN)
			eventfd_read(pcm->event_fd, &event);
	}

	return 0;
}

static snd_pcm_sframes_t bluealsa_pointer(snd_pcm_ioplug_t *io) {
	struct bluealsa_pcm *pcm = io->private_data;

	/* Any error returned here is translated to -EPIPE, SND_PCM_STATE_XRUN,
	 * by ioplug; and that prevents snd_pcm_readi() and snd_pcm_writei()
	 * from returning -ENODEV to the application on device disconnection.
	 * Instead, when the device is disconnected, we update the PCM state
	 * directly here but we do not return an error code. This ensures that
	 * ioplug does not undo that state change. Both snd_pcm_readi() and
	 * snd_pcm_writei() return -ENODEV when the PCM state is
	 * SND_PCM_STATE_DISCONNECTED after their internal call to
	 * snd_pcm_avail_update(), which will be the case when we set it here.
	 */
	if (!pcm->connected)
		snd_pcm_ioplug_set_state(io, SND_PCM_STATE_DISCONNECTED);

#ifndef SND_PCM_IOPLUG_FLAG_BOUNDARY_WA
	if (pcm->io_hw_ptr != -1)
		return pcm->io_hw_ptr % io->buffer_size;
#endif
	return pcm->io_hw_ptr;
}

static int bluealsa_close(snd_pcm_ioplug_t *io) {
	struct bluealsa_pcm *pcm = io->private_data;
	debug2("Closing");
	ba_dbus_connection_ctx_free(&pcm->dbus_ctx);
	close(pcm->event_fd);
	pthread_mutex_destroy(&pcm->mutex);
	pthread_cond_destroy(&pcm->pause_cond);
	if (pcm->null_fd != -1)
		close(pcm->null_fd);

	free(pcm);
	return 0;
}

#if BLUEALSA_HW_PARAMS_FIX
/**
 * Substitute the period and buffer size produced by the ioplug hw param
 * refinement algorithm with values that do not trigger the rate plugin
 * avail() implementation bug.
 *
 * It is not possible to expand the configuration within a hw_params
 * container, only to narrow it. By the time we get to see the container
 * it has already been reduced to a single configuration, so is effectively
 * read-only. So in order to fix the problematic buffer size calculated by
 * the ioplug, we need to completely replace the hw_params container for
 * the bluealsa pcm.
 * */
static int bluealsa_fix_hw_params(snd_pcm_ioplug_t *io, snd_pcm_hw_params_t *params) {
#if DEBUG
	struct bluealsa_pcm *pcm = io->private_data;
#endif
	int ret = 0;

	snd_pcm_uframes_t period_size;
	if ((ret = snd_pcm_hw_params_get_period_size(params, &period_size, 0)) < 0)
		return ret;
	snd_pcm_uframes_t buffer_size;
	if ((ret =snd_pcm_hw_params_get_buffer_size(params, &buffer_size)) < 0)
		return ret;

	if (buffer_size % period_size == 0)
		return 0;

	debug2("Attempting to fix hw params buffer size");

	snd_pcm_hw_params_t *refined_params;

	snd_pcm_hw_params_alloca(&refined_params);
	if ((ret = snd_pcm_hw_params_any(io->pcm, refined_params)) < 0)
		return ret;

	snd_pcm_access_mask_t *access = alloca(snd_pcm_access_mask_sizeof());
	if ((ret = snd_pcm_hw_params_get_access_mask(params, access)) < 0)
		return ret;
	if ((ret = snd_pcm_hw_params_set_access_mask(io->pcm, refined_params, access)) < 0)
		return ret;

	snd_pcm_format_t format;
	if ((ret = snd_pcm_hw_params_get_format(params, &format)) < 0)
		return ret;
	if ((ret = snd_pcm_hw_params_set_format(io->pcm, refined_params, format)) < 0)
		return ret;

	unsigned int channels;
	if ((ret = snd_pcm_hw_params_get_channels(params, &channels)) < 0)
		return ret;
	if ((ret = snd_pcm_hw_params_set_channels(io->pcm, refined_params, channels)) < 0)
		return ret;

	unsigned int rate;
	if ((ret = snd_pcm_hw_params_get_rate(params, &rate, 0)) < 0)
		return ret;
	if ((ret = snd_pcm_hw_params_set_rate(io->pcm, refined_params, rate, 0)) < 0)
		return ret;

	if ((ret = snd_pcm_hw_params_set_period_size(io->pcm, refined_params, period_size, 0)) < 0)
		return ret;

	if ((ret = snd_pcm_hw_params_set_periods_integer(io->pcm, refined_params)) < 0)
		return ret;

	buffer_size = (buffer_size / period_size) * period_size;
	if ((ret = snd_pcm_hw_params_set_buffer_size(io->pcm, refined_params, buffer_size)) < 0)
		return ret;

	snd_pcm_hw_params_copy(params, refined_params);

	return ret;
}
#endif

static int bluealsa_hw_params(snd_pcm_ioplug_t *io, snd_pcm_hw_params_t *params) {
	struct bluealsa_pcm *pcm = io->private_data;

	debug2("Initializing HW");

#if	BLUEALSA_HW_PARAMS_FIX
	if (bluealsa_fix_hw_params(io, params) < 0)
		debug2("Warning - unable to fix incorrect buffer size in hw parameters");
#endif

	snd_pcm_uframes_t period_size;
	int ret;
	if ((ret = snd_pcm_hw_params_get_period_size(params, &period_size, 0)) < 0)
		return ret;
	snd_pcm_uframes_t buffer_size;
	if ((ret = snd_pcm_hw_params_get_buffer_size(params, &buffer_size)) < 0)
		return ret;

	pcm->frame_size = (snd_pcm_format_physical_width(io->format) * io->channels) / 8;

	DBusError err = DBUS_ERROR_INIT;
	if (!ba_dbus_pcm_open(&pcm->dbus_ctx, pcm->ba_pcm.pcm_path,
				&pcm->ba_pcm_fd, &pcm->ba_pcm_ctrl_fd, &err)) {
		debug2("Couldn't open PCM: %s", err.message);
		dbus_error_free(&err);
		return -EBUSY;
	}

	pcm->connected = true;

	if (pcm->io.stream == SND_PCM_STREAM_PLAYBACK)
		/* By default, the size of the pipe buffer is set to a too large value for
		 * our purpose. On modern Linux system it is 65536 bytes. Large buffer in
		 * the playback mode might contribute to an unnecessary audio delay. Since
		 * it is possible to modify the size of this buffer we will set is to some
		 * low value, but big enough to prevent audio tearing. Note, that the size
		 * will be rounded up to the page size (typically 4096 bytes). */
		pcm->delay_fifo_size = (unsigned)fcntl(pcm->ba_pcm_fd, F_SETPIPE_SZ, 2048) / pcm->frame_size;
	else
		pcm->delay_fifo_size = (unsigned)fcntl(pcm->ba_pcm_fd, F_GETPIPE_SZ)  / pcm->frame_size;

	debug2("FIFO buffer size: %zd frames", pcm->delay_fifo_size);

	/* ALSA default for avail min is one period. */
	pcm->io_avail_min = period_size;

	debug2("Selected HW buffer: %zd periods x %zd bytes %c= %zd bytes",
			buffer_size / period_size, pcm->frame_size * period_size,
			period_size * (buffer_size / period_size) == buffer_size ? '=' : '<',
			buffer_size * pcm->frame_size);

	return 0;
}

static int bluealsa_hw_free(snd_pcm_ioplug_t *io) {
	struct bluealsa_pcm *pcm = io->private_data;
	debug2("Freeing HW");

	/* Before closing PCM transport make sure that
	 * the IO thread is terminated. */
	io_thread_cancel(pcm);

	int rv = 0;
	if (pcm->ba_pcm_fd != -1)
		rv |= close(pcm->ba_pcm_fd);
	if (pcm->ba_pcm_ctrl_fd != -1)
		rv |= close(pcm->ba_pcm_ctrl_fd);

	pcm->ba_pcm_fd = -1;
	pcm->ba_pcm_ctrl_fd = -1;
	pcm->connected = false;

	return rv == 0 ? 0 : -errno;
}

static int bluealsa_sw_params(snd_pcm_ioplug_t *io, snd_pcm_sw_params_t *params) {
	struct bluealsa_pcm *pcm = io->private_data;
	debug2("Initializing SW");

	snd_pcm_uframes_t boundary;
	snd_pcm_sw_params_get_boundary(params, &boundary);
	pcm->io_hw_boundary = boundary;

	snd_pcm_uframes_t avail_min;
	snd_pcm_sw_params_get_avail_min(params, &avail_min);
	if (avail_min != pcm->io_avail_min) {
		debug2("Changing SW avail min: %zu -> %zu", pcm->io_avail_min, avail_min);
		pcm->io_avail_min = avail_min;
	}

	return 0;
}

static int bluealsa_prepare(snd_pcm_ioplug_t *io) {
	struct bluealsa_pcm *pcm = io->private_data;

	/* if PCM FIFO is not opened, report it right away */
	if (!pcm->connected) {
		snd_pcm_ioplug_set_state(io, SND_PCM_STATE_DISCONNECTED);
		return -ENODEV;
	}

	/* The ioplug allocates and configures its channel area buffer when the
	 * HW parameters are fixed, but after calling bluealsa_hw_params(). So,
	 * this is the earliest opportunity for us to safely cache the ring
	 * buffer start address. */
	if (pcm->io_hw_buffer == NULL) {
		const snd_pcm_channel_area_t *areas = snd_pcm_ioplug_mmap_areas(io);
		pcm->io_hw_buffer = (char *)areas->addr + areas->first / 8;
	}

	if (io->stream == SND_PCM_STREAM_CAPTURE) {
		if (pcm->null_fd == -1)
			pcm->null_fd = open("/dev/null", O_WRONLY | O_NONBLOCK);
		/* Clear the FIFO to recover from an overrun. */
		splice(pcm->ba_pcm_fd, NULL, pcm->null_fd, NULL, 1024 * 32, SPLICE_F_NONBLOCK);
	}

	/* initialize ring buffer */
	pcm->io_hw_ptr = 0;
	pcm->delay_hw_ptr = 0;
	pcm->delay_running = false;

	/* For playback, indicate that our PCM is ready for writing, even though
	 * this is not 100% true - the IO thread may not be running yet.
	 * Applications using snd_pcm_sw_params_set_start_threshold() require the
	 * PCM to be usable as soon as it has been prepared. */
	if (io->stream == SND_PCM_STREAM_PLAYBACK)
		eventfd_write(pcm->event_fd, 1);

	/* For capture, we must ensure that the poll event trigger is not set (if we
	 * are here to recover from an overrun then the event_fd may hold an event
	 * that has remained unprocessed from before the overrun was detected. */
	else {
		eventfd_t event;
		struct pollfd pfd = { pcm->event_fd, POLLIN, 0 };
		poll(&pfd, 1, 0);
		if (pfd.revents & POLLIN)
			eventfd_read(pcm->event_fd, &event);
	}

	debug2("Prepared");
	return 0;
}

static int bluealsa_drain(snd_pcm_ioplug_t *io) {
	struct bluealsa_pcm *pcm = io->private_data;
	debug2("Draining");

	if (!pcm->connected) {
		snd_pcm_ioplug_set_state(io, SND_PCM_STATE_DISCONNECTED);
		return -ENODEV;
	}

	/* A bug in the ioplug drain implementation means that snd_pcm_drain()
	 * always either finishes in state SND_PCM_STATE_SETUP or returns an error.
	 * It is not possible to finish in state SND_PCM_STATE_DRAINING and return
	 * success; therefore is is impossible to correctly implement capture
	 * drain logic. So for capture PCMs we do nothing and return success;
	 * ioplug will stop the PCM. */
	if (io->stream == SND_PCM_STREAM_CAPTURE)
		return 0;

	/* We must ensure that all remaining frames in the ring buffer are flushed
	 * to the FIFO by the I/O thread. It is possible that the client has called
	 * snd_pcm_drain() without the start_threshold having been reached, or
	 * while paused, so we must first ensure that the IO thread is running. */
	if (bluealsa_start(io) < 0) {
		/* Insufficient resources to start a new thread - so we have no choice
		 * but to drop this stream. */
		bluealsa_stop(io);
		snd_pcm_ioplug_set_state(io, SND_PCM_STATE_SETUP);
		return -EIO;
	}

	/* For a non-blocking drain, we do not wait for the drain to complete. */
	if (io->nonblock)
		return -EAGAIN;

	struct pollfd pfd = { pcm->event_fd, POLLIN, 0 };
	bool aborted = false;
	int ret = 0;

	snd_pcm_sframes_t hw_ptr;
	while ((hw_ptr = bluealsa_pointer(io)) >= 0 && io->state == SND_PCM_STATE_DRAINING) {

		snd_pcm_uframes_t avail = snd_pcm_ioplug_hw_avail(io, hw_ptr, io->appl_ptr);

		/* If the buffer is empty then the local drain is complete. */
		if (avail == 0)
			break;

		/* We set a timeout to ensure that the plugin cannot block forever in
		 * case the server has stopped reading from the FIFO. Allow enough time
		 * to drain the available frames as full periods, plus 100 ms:
		 * e.g. one or less periods in buffer, allow 100ms + one period, more
		 *      than one but not more than two, allow 100ms + two periods, etc.
		 * If the wait is re-started after being interrupted by a signal then
		 * we must re-calculate the maximum waiting time that remains. */
		int timeout = 100 + (((avail - 1) / io->period_size) + 1) * io->period_size * 1000 / io->rate;

		int nready = poll(&pfd, 1, timeout);
		if (nready == -1) {
			if (errno == EINTR) {
				/* It is not well documented by ALSA, but if the application has
				 * requested that the PCM should be aborted by a signal then the
				 * ioplug nonblock flag is set to the special value 2. */
				if (io->nonblock != 2)
					continue;
				/* Application has aborted the drain. */
				debug2("Drain aborted by signal");
				aborted = true;
			}
			else {
				debug2("Drain poll error: %s", strerror(errno));
				bluealsa_stop(io);
				snd_pcm_ioplug_set_state(io, SND_PCM_STATE_SETUP);
				ret = -EIO;
			}

			break;
		}
		if (nready == 0) {
			/* Timeout - do not wait any longer. */
			SNDERR("Drain timed out: Possible Bluetooth transport failure");
			bluealsa_stop(io);
			io->state = SND_PCM_STATE_SETUP;
			ret = -EIO;
			break;
		}

		if (pfd.revents & POLLIN) {
			eventfd_t event;
			eventfd_read(pcm->event_fd, &event);
		}

	}

	if (io->state == SND_PCM_STATE_DRAINING && !aborted)
		if (!ba_dbus_pcm_ctrl_send_drain(pcm->ba_pcm_ctrl_fd, NULL)) {
			bluealsa_stop(io);
			io->state = SND_PCM_STATE_SETUP;
			ret = -EIO;
		}

	return ret;
}

/**
 * Calculate overall PCM delay.
 *
 * Exact calculation of the PCM delay is very hard, if not impossible. For
 * the sake of simplicity we will make few assumptions and approximations.
 * In general, the delay is proportional to the number of bytes queued in
 * the FIFO buffer, the time required to encode data, Bluetooth transfer
 * latency and the time required by the device to decode and play audio. */
static snd_pcm_sframes_t bluealsa_calculate_delay(snd_pcm_ioplug_t *io) {
	struct bluealsa_pcm *pcm = io->private_data;

	snd_pcm_sframes_t delay = 0;

	struct timespec now;
	gettimestamp(&now);

	/* In most cases, dispatching D-Bus messages/signals should be done in the
	 * poll_revents() callback. However, this mode of operation requires client
	 * code to use ALSA polling API. If for some reasons, client simply writes
	 * samples to opened PCM and in the same time wants to know the delay, we
	 * have to process D-Bus messages here. Otherwise, the BlueALSA component
	 * of the delay - pcm->ba_pcm.delay - might not be up to date.
	 *
	 * This synchronous dispatching will be performed only if the last D-Bus
	 * dispatching was done more than one second ago - this should prioritize
	 * asynchronous dispatching in the poll_revents() callback. */
	if (pcm->dbus_dispatch_ts.tv_sec + 1 < now.tv_sec) {
		ba_dbus_connection_dispatch(&pcm->dbus_ctx);
		gettimestamp(&pcm->dbus_dispatch_ts);
	}

	pthread_mutex_lock(&pcm->mutex);

	/* if PCM is not started there should be no capture delay */
	if (!pcm->delay_running && io->stream == SND_PCM_STREAM_CAPTURE) {
		pthread_mutex_unlock(&pcm->mutex);
		return 0;
	}

	struct timespec diff;
	gettimestamp(&now);
	timespecsub(&now, &pcm->delay_ts, &diff);

	/* the maximum number of frames that can have been
	 * produced/consumed by the server since pcm->delay_ts */
	unsigned int tframes =
		(diff.tv_sec * 1000 + diff.tv_nsec / 1000000) * io->rate / 1000;

	if (io->stream == SND_PCM_STREAM_CAPTURE) {

		/* Start with frames added to the FIFO since pcm->delay_ts. */
		delay = tframes;

		/* Adjust by the change in frames in the buffer. */
		if (io->state != SND_PCM_STATE_XRUN)
			delay += io->buffer_size - snd_pcm_ioplug_hw_avail(io, pcm->delay_hw_ptr, io->appl_ptr);

		if (delay < 0)
			delay = 0;

		/* impose upper limit */
		snd_pcm_sframes_t limit = pcm->delay_fifo_size + io->buffer_size;
		if (delay > limit)
			delay = limit;

	}
	else {

		/* Start with the number of frames that were in the FIFO at pcm->delay_ts */
		delay = pcm->delay_pcm_nread / pcm->frame_size;

		/* The buffer_delay is the number of frames that were in the buffer at
		 * pcm->delay_ts, adjusted the number written by the application since
		 * then. */
		snd_pcm_sframes_t buffer_delay = 0;
		if (io->state != SND_PCM_STATE_XRUN)
			buffer_delay = snd_pcm_ioplug_hw_avail(io, pcm->delay_hw_ptr, io->appl_ptr);

		/* If the PCM is running, then some frames from the buffer may have been
		 * consumed, so we add them before adjusting for time elapsed. */
		if (pcm->delay_running)
			delay += buffer_delay;

		/* Adjust the total delay by the number of frames consumed. */
		if ((delay -= tframes) < 0)
			delay = 0;

		/* If the PCM is not running, then the frames in the buffer will not have
		 * been consumed since pcm->delay_ts, so we add them after the time
		 * elapsed adjustment. */
		if (!pcm->delay_running)
			delay += buffer_delay;
	}

	pthread_mutex_unlock(&pcm->mutex);

	/* data transfer (communication) and encoding/decoding */
	delay += (io->rate / 100) * pcm->ba_pcm.delay / 100;

	delay += pcm->delay_ex;

	return delay;
}

static int bluealsa_pause(snd_pcm_ioplug_t *io, int enable) {
	struct bluealsa_pcm *pcm = io->private_data;

	if (enable == 1) {
		/* Synchronize the IO thread with an application thread to ensure that
		 * the server will not be paused while we are processing a transfer. */
		pthread_mutex_lock(&pcm->mutex);
		pcm->pause_state |= BA_PAUSE_STATE_PENDING;
		while (!(pcm->pause_state & BA_PAUSE_STATE_PAUSED) && pcm->connected)
			pthread_cond_wait(&pcm->pause_cond, &pcm->mutex);
		pthread_mutex_unlock(&pcm->mutex);
	}

	if (!pcm->connected) {
		snd_pcm_ioplug_set_state(io, SND_PCM_STATE_DISCONNECTED);
		return -ENODEV;
	}

	if (enable == 1) {
		if (!ba_dbus_pcm_ctrl_send_pause(pcm->ba_pcm_ctrl_fd, NULL))
			return -EIO;

		if (io->stream == SND_PCM_STREAM_CAPTURE)
			pcm->delay_running = false;
		/* store current delay value */
		pcm->delay_paused = bluealsa_calculate_delay(io);

		/* Our IO thread is now paused, so we must generate a poll() event from
		 * this thread here. Otherwise the client may be blocked forever in a
		 * poll/select system call. */
		eventfd_write(pcm->event_fd, 1);
	}

	if (enable == 0) {
		/* for capture only we must clear stale audio frames from the fifo. */
		if (io->stream == SND_PCM_STREAM_CAPTURE)
			splice(pcm->ba_pcm_fd, NULL, pcm->null_fd, NULL, 1024 * 32, SPLICE_F_NONBLOCK);

		if (!ba_dbus_pcm_ctrl_send_resume(pcm->ba_pcm_ctrl_fd, NULL))
			return -EIO;

		/* for capture only we must reset the delay timestamp. */
		if (io->stream == SND_PCM_STREAM_CAPTURE) {
			gettimestamp(&pcm->delay_ts);
			pcm->delay_running = true;
		}
		pthread_kill(pcm->io_thread, SIGIO);
	}

	return 0;
}

static void bluealsa_dump(snd_pcm_ioplug_t *io, snd_output_t *out) {
	struct bluealsa_pcm *pcm = io->private_data;
	snd_output_printf(out, "BlueALSA PCM: %s\n", pcm->ba_pcm.pcm_path);
	snd_output_printf(out, "BlueALSA BlueZ device: %s\n", pcm->ba_pcm.device_path);
	snd_output_printf(out, "BlueALSA Bluetooth codec: %s\n", pcm->ba_pcm.codec.name);
	/* alsa-lib commits the PCM setup only if bluealsa_hw_params() returned
	 * success, so we only dump the ALSA PCM parameters if the BlueALSA PCM
	 * connection is established. */
	if (pcm->connected) {
		snd_output_printf(out, "Its setup is:\n");
		snd_pcm_dump_setup(io->pcm, out);
	}
}

static int bluealsa_delay(snd_pcm_ioplug_t *io, snd_pcm_sframes_t *delayp) {
	struct bluealsa_pcm *pcm = io->private_data;

	if (!pcm->connected) {
		snd_pcm_ioplug_set_state(io, SND_PCM_STATE_DISCONNECTED);
		return -ENODEV;
	}

	int ret = 0;
	*delayp = 0;

	switch (io->state) {
		case SND_PCM_STATE_PREPARED:
		case SND_PCM_STATE_RUNNING:
			*delayp = bluealsa_calculate_delay(io);
			break;
		case SND_PCM_STATE_PAUSED:
			*delayp = pcm->delay_paused;
			break;
		case SND_PCM_STATE_XRUN:
			*delayp = bluealsa_calculate_delay(io);
			ret = -EPIPE;
			break;
		case SND_PCM_STATE_SUSPENDED:
			ret = -ESTRPIPE;
			break;
		default:
			break;
	}

	return ret;
}

static int bluealsa_poll_descriptors_count(snd_pcm_ioplug_t *io) {
	struct bluealsa_pcm *pcm = io->private_data;

	nfds_t dbus_nfds = 0;
	ba_dbus_connection_poll_fds(&pcm->dbus_ctx, NULL, &dbus_nfds);

	return 1 + dbus_nfds;
}

static int bluealsa_poll_descriptors(snd_pcm_ioplug_t *io, struct pollfd *pfd,
		unsigned int nfds) {
	struct bluealsa_pcm *pcm = io->private_data;

	if (nfds < 1)
		return -EINVAL;

	nfds_t dbus_nfds = nfds - 1;
	if (!ba_dbus_connection_poll_fds(&pcm->dbus_ctx, &pfd[1], &dbus_nfds))
		return -EINVAL;

	/* PCM plug-in relies on our internal event file descriptor. */
	pfd[0].fd = pcm->event_fd;
	pfd[0].events = POLLIN;

	return 1 + dbus_nfds;
}

static int bluealsa_poll_revents(snd_pcm_ioplug_t *io, struct pollfd *pfd,
		unsigned int nfds, unsigned short *revents) {
	struct bluealsa_pcm *pcm = io->private_data;

	*revents = 0;
	int ret = 0;

	if (nfds < 1)
		return -EINVAL;

	ba_dbus_connection_poll_dispatch(&pcm->dbus_ctx, &pfd[1], nfds - 1);
	while (dbus_connection_dispatch(pcm->dbus_ctx.conn) == DBUS_DISPATCH_DATA_REMAINS)
		continue;
	gettimestamp(&pcm->dbus_dispatch_ts);

	if (!pcm->connected)
		goto fail;

	if (pfd[0].revents & POLLIN) {

		eventfd_t event;
		eventfd_read(pcm->event_fd, &event);

		if (event & 0xDEAD0000)
			goto fail;

		/* This call synchronizes the ring buffer pointers and updates the
		 * ioplug state. For non-blocking drains it also causes ioplug to drop
		 * the stream when the buffer is empty. */
		snd_pcm_sframes_t avail = snd_pcm_avail(io->pcm);

		/* ALSA expects that the event will match stream direction, e.g.
		 * playback will not start if the event is for reading. */
		*revents = io->stream == SND_PCM_STREAM_CAPTURE ? POLLIN : POLLOUT;

		/* We hold the event fd ready, unless insufficient frames are
		 * available in the ring buffer. */
		bool ready = true;

		switch (io->state) {
			case SND_PCM_STATE_SETUP:
				/* To support non-blocking drain we must report a POLLOUT event
				 * for playback PCMs here, because the above call to
				 * snd_pcm_avail() may have changed the state to
				 * SND_PCM_STATE_SETUP. */
				if (io->stream == SND_PCM_STREAM_CAPTURE)
					*revents = 0;
				ready = false;
				break;
			case SND_PCM_STATE_PREPARED:
				/* capture poll should block forever */
				if (io->stream == SND_PCM_STREAM_CAPTURE) {
					ready = false;
					*revents = 0;
				}
				break;
			case SND_PCM_STATE_RUNNING:
				if ((snd_pcm_uframes_t)avail < pcm->io_avail_min) {
					ready = false;
					*revents = 0;
				}
				break;
			case SND_PCM_STATE_DRAINING:
				/* BlueALSA does not drain capture PCMs. So this state only
				 * occurs with playback PCMs. Do not wake the application until
				 * the buffer is empty. */
				if ((snd_pcm_uframes_t)avail < io->buffer_size) {
					ready = false;
					*revents = 0;
				}
				break;
			case SND_PCM_STATE_XRUN:
				/* For capture we pause the server until the PCM is restarted. */
				if (io->stream == SND_PCM_STREAM_CAPTURE)
					ba_dbus_pcm_ctrl_send_pause(pcm->ba_pcm_ctrl_fd, NULL);
				/* fallthrough */
			case SND_PCM_STATE_PAUSED:
			case SND_PCM_STATE_SUSPENDED:
				*revents |= POLLERR;
				break;
			case SND_PCM_STATE_OPEN:
				*revents = POLLERR;
				ret = -EBADF;
				break;
			case SND_PCM_STATE_DISCONNECTED:
				goto fail;
			default:
				break;
		};

		if (ready)
			eventfd_write(pcm->event_fd, 1);

	}

	return ret;

fail:
	snd_pcm_ioplug_set_state(io, SND_PCM_STATE_DISCONNECTED);
	*revents = POLLERR | POLLHUP;
	return -ENODEV;
}

static const snd_pcm_ioplug_callback_t bluealsa_callback = {
	.start = bluealsa_start,
	.stop = bluealsa_stop,
	.pointer = bluealsa_pointer,
	.close = bluealsa_close,
	.hw_params = bluealsa_hw_params,
	.hw_free = bluealsa_hw_free,
	.sw_params = bluealsa_sw_params,
	.prepare = bluealsa_prepare,
	.drain = bluealsa_drain,
	.pause = bluealsa_pause,
	.dump = bluealsa_dump,
	.delay = bluealsa_delay,
	.poll_descriptors_count = bluealsa_poll_descriptors_count,
	.poll_descriptors = bluealsa_poll_descriptors,
	.poll_revents = bluealsa_poll_revents,
};

static int str2bdaddr(const char *str, bdaddr_t *ba) {

	unsigned int x[6];
	if (sscanf(str, "%x:%x:%x:%x:%x:%x",
				&x[5], &x[4], &x[3], &x[2], &x[1], &x[0]) != 6)
		return -1;

	size_t i;
	for (i = 0; i < 6; i++)
		ba->b[i] = x[i];

	return 0;
}

static int str2profile(const char *str) {
	if (strcasecmp(str, "a2dp") == 0)
		return BA_PCM_TRANSPORT_A2DP_SOURCE | BA_PCM_TRANSPORT_A2DP_SINK;
	else if (strcasecmp(str, "sco") == 0)
		return BA_PCM_TRANSPORT_HFP_AG | BA_PCM_TRANSPORT_HFP_HF |
			BA_PCM_TRANSPORT_HSP_AG | BA_PCM_TRANSPORT_HSP_HS;
	return 0;
}

/**
 * Convert volume string to volume level and mute state.
 *
 * Mute state is determined by the last character of the volume
 * string. The '-' at the end indicates to mute; '+' indicates
 * to unmute. */
static int str2volume(const char *str, int *volume, int *mute) {

	char *endptr;
	long v = strtol(str, &endptr, 10);
	if (endptr != str) {
		if (v < 0 || v > 100)
			return -1;
		*volume = v;
	}

	if (endptr[0] == '+' && endptr[1] == '\0')
		*mute = 0;
	else if (endptr[0] == '-' && endptr[1] == '\0')
		*mute = 1;
	else if (endptr[0] != '\0')
		return -1;

	return 0;
}

static int str2softvol(const char *str) {
	return snd_config_get_bool_ascii(str);
}

static snd_pcm_format_t get_snd_pcm_format(uint16_t format) {
	switch (format) {
	case 0x0108:
		return SND_PCM_FORMAT_U8;
	case 0x8210:
		return SND_PCM_FORMAT_S16_LE;
	case 0x8318:
		return SND_PCM_FORMAT_S24_3LE;
	case 0x8418:
		return SND_PCM_FORMAT_S24_LE;
	case 0x8420:
		return SND_PCM_FORMAT_S32_LE;
	default:
		SNDERR("Unknown PCM format: %#x", format);
		return SND_PCM_FORMAT_UNKNOWN;
	}
}

static DBusHandlerResult bluealsa_dbus_msg_filter(DBusConnection *conn,
		DBusMessage *message, void *data) {
	struct bluealsa_pcm *pcm = (struct bluealsa_pcm *)data;
	(void)conn;

	if (dbus_message_get_type(message) != DBUS_MESSAGE_TYPE_SIGNAL)
		return DBUS_HANDLER_RESULT_NOT_YET_HANDLED;

	DBusMessageIter iter;
	if (!dbus_message_iter_init(message, &iter))
		return DBUS_HANDLER_RESULT_NOT_YET_HANDLED;

	if (strcmp(dbus_message_get_path(message), pcm->ba_pcm.pcm_path) != 0 ||
			strcmp(dbus_message_get_interface(message), DBUS_INTERFACE_PROPERTIES) != 0 ||
			strcmp(dbus_message_get_member(message), "PropertiesChanged") != 0)
		return DBUS_HANDLER_RESULT_NOT_YET_HANDLED;

	const char *updated_interface;
	dbus_message_iter_get_basic(&iter, &updated_interface);
	dbus_message_iter_next(&iter);

	if (strcmp(updated_interface, BLUEALSA_INTERFACE_PCM) == 0)
		dbus_message_iter_get_ba_pcm_props(&iter, NULL, &pcm->ba_pcm);

	return DBUS_HANDLER_RESULT_HANDLED;
}

static int bluealsa_set_hw_constraint(struct bluealsa_pcm *pcm) {
	snd_pcm_ioplug_t *io = &pcm->io;

	static const snd_pcm_access_t accesses[] = {
		SND_PCM_ACCESS_MMAP_INTERLEAVED,
		SND_PCM_ACCESS_RW_INTERLEAVED,
	};

	int err;

	debug2("Setting constraints");

	if ((err = snd_pcm_ioplug_set_param_list(io, SND_PCM_IOPLUG_HW_ACCESS,
					ARRAYSIZE(accesses), accesses)) < 0)
		return err;

	unsigned int formats[] = { get_snd_pcm_format(pcm->ba_pcm.format) };
	if ((err = snd_pcm_ioplug_set_param_list(io, SND_PCM_IOPLUG_HW_FORMAT,
					ARRAYSIZE(formats), formats)) < 0)
		return err;

	if ((err = snd_pcm_ioplug_set_param_minmax(io, SND_PCM_IOPLUG_HW_PERIODS,
					2, 1024)) < 0)
		return err;

	/* In order to prevent audio tearing and minimize CPU utilization, we're
	 * going to setup period size constraint. The limit is derived from the
	 * transport sampling rate and the number of channels, so the period
	 * "time" size will be constant, and should be about 10ms. The upper
	 * limit will not be constrained. */
	unsigned int min_p = pcm->ba_pcm.sampling / 100 * pcm->ba_pcm.channels *
		snd_pcm_format_physical_width(get_snd_pcm_format(pcm->ba_pcm.format)) / 8;

	if ((err = snd_pcm_ioplug_set_param_minmax(io, SND_PCM_IOPLUG_HW_PERIOD_BYTES,
					min_p, 1024 * 1024)) < 0)
		return err;

	if ((err = snd_pcm_ioplug_set_param_minmax(io, SND_PCM_IOPLUG_HW_BUFFER_BYTES,
					2 * min_p, 2 * 1024 * 1024)) < 0)
		return err;

	if ((err = snd_pcm_ioplug_set_param_minmax(io, SND_PCM_IOPLUG_HW_CHANNELS,
					pcm->ba_pcm.channels, pcm->ba_pcm.channels)) < 0)
		return err;

	if ((err = snd_pcm_ioplug_set_param_minmax(io, SND_PCM_IOPLUG_HW_RATE,
					pcm->ba_pcm.sampling, pcm->ba_pcm.sampling)) < 0)
		return err;

	return 0;
}

static bool bluealsa_select_pcm_codec(struct bluealsa_pcm *pcm, const char *codec, DBusError *err) {

	char name[32] = { 0 };
	size_t name_len = sizeof(name) - 1;
	uint8_t config[64] = { 0 };
	ssize_t config_len = 0;

	const char *config_hex;
	/* split the given string into name and configuration components */
	if ((config_hex = strchr(codec, ':')) != NULL) {
		name_len = MIN(name_len, config_hex - codec);
		config_hex++;

		size_t config_hex_len;
		if ((config_hex_len = strlen(config_hex)) > sizeof(config) * 2) {
			dbus_set_error(err, DBUS_ERROR_FAILED, "Invalid codec configuration: %s", config_hex);
			return false;
		}

		if ((config_len = hex2bin(config_hex, config, config_hex_len)) == -1) {
			dbus_set_error(err, DBUS_ERROR_FAILED, "%s", strerror(errno));
			return false;
		}

	}

	strncpy(name, codec, name_len);
	if (!ba_dbus_pcm_select_codec(&pcm->dbus_ctx, pcm->ba_pcm.pcm_path,
				ba_dbus_pcm_codec_get_canonical_name(name), config, config_len, 0, err))
		return false;

	return true;
}

static bool bluealsa_update_pcm_volume(struct bluealsa_pcm *pcm,
		int volume, int mute, DBusError *err) {
	uint16_t old = pcm->ba_pcm.volume.raw;
	if (volume >= 0) {
		const int v = BA_PCM_VOLUME_MAX(&pcm->ba_pcm) * volume / 100;
		pcm->ba_pcm.volume.ch1_volume = v;
		if (pcm->ba_pcm.channels == 2)
			pcm->ba_pcm.volume.ch2_volume = v;
	}
	if (mute >= 0) {
		const bool v = !!mute;
		pcm->ba_pcm.volume.ch1_muted = v;
		if (pcm->ba_pcm.channels == 2)
			pcm->ba_pcm.volume.ch2_muted = v;
	}
	if (pcm->ba_pcm.volume.raw == old)
		return true;
	return ba_dbus_pcm_update(&pcm->dbus_ctx, &pcm->ba_pcm, BLUEALSA_PCM_VOLUME, err);
}

static bool bluealsa_update_pcm_softvol(struct bluealsa_pcm *pcm,
		int softvol, DBusError *err) {
	if (softvol < 0 || !!softvol == pcm->ba_pcm.soft_volume)
		return true;
	pcm->ba_pcm.soft_volume = !!softvol;
	return ba_dbus_pcm_update(&pcm->dbus_ctx, &pcm->ba_pcm, BLUEALSA_PCM_SOFT_VOLUME, err);
}

SND_PCM_PLUGIN_DEFINE_FUNC(bluealsa) {
	(void)root;

	const char *service = BLUEALSA_SERVICE;
	const char *device = NULL;
	const char *profile = NULL;
	const char *codec = NULL;
	const char *volume = NULL;
	const char *softvol = NULL;
	long delay = 0;
	struct bluealsa_pcm *pcm;
	int ret;

	snd_config_iterator_t pos, next;
	snd_config_for_each(pos, next, conf) {
		snd_config_t *n = snd_config_iterator_entry(pos);

		const char *id;
		if (snd_config_get_id(n, &id) < 0)
			continue;

		if (strcmp(id, "comment") == 0 ||
				strcmp(id, "type") == 0 ||
				strcmp(id, "hint") == 0)
			continue;

		if (strcmp(id, "service") == 0) {
			if (snd_config_get_string(n, &service) < 0) {
				SNDERR("Invalid type for %s", id);
				return -EINVAL;
			}
			continue;
		}
		if (strcmp(id, "device") == 0) {
			if (snd_config_get_string(n, &device) < 0) {
				SNDERR("Invalid type for %s", id);
				return -EINVAL;
			}
			continue;
		}
		if (strcmp(id, "profile") == 0) {
			if (snd_config_get_string(n, &profile) < 0) {
				SNDERR("Invalid type for %s", id);
				return -EINVAL;
			}
			continue;
		}
		if (strcmp(id, "codec") == 0) {
			if (snd_config_get_string(n, &codec) < 0) {
				SNDERR("Invalid type for %s", id);
				return -EINVAL;
			}
			if (strcmp(codec, "unchanged") == 0)
				codec = NULL;
			continue;
		}
		if (strcmp(id, "volume") == 0) {
			if (snd_config_get_string(n, &volume) < 0) {
				SNDERR("Invalid type for %s", id);
				return -EINVAL;
			}
			if (strcmp(volume, "unchanged") == 0)
				volume = NULL;
			continue;
		}
		if (strcmp(id, "softvol") == 0) {
			if (snd_config_get_string(n, &softvol) < 0) {
				SNDERR("Invalid type for %s", id);
				return -EINVAL;
			}
			if (strcmp(softvol, "unchanged") == 0)
				softvol = NULL;
			continue;
		}
		if (strcmp(id, "delay") == 0) {
			if (snd_config_get_integer(n, &delay) < 0) {
				SNDERR("Invalid type for %s", id);
				return -EINVAL;
			}
			continue;
		}

		SNDERR("Unknown field %s", id);
		return -EINVAL;
	}

	bdaddr_t ba_addr;
	if (device == NULL || str2bdaddr(device, &ba_addr) != 0) {
		SNDERR("Invalid BT device address: %s", device);
		return -EINVAL;
	}

	int ba_profile = 0;
	if (profile == NULL || (ba_profile = str2profile(profile)) == 0) {
		SNDERR("Invalid BT profile [a2dp, sco]: %s", profile);
		return -EINVAL;
	}

	int pcm_mute = -1;
	int pcm_volume = -1;
	if (volume != NULL && str2volume(volume, &pcm_volume, &pcm_mute) != 0) {
		SNDERR("Invalid volume [0-100][+-]: %s", volume);
		return -EINVAL;
	}

	int pcm_softvol = -1;
	if (softvol != NULL && (pcm_softvol = str2softvol(softvol)) < 0) {
		SNDERR("Invalid softvol: %s", softvol);
		return -EINVAL;
	}

	if ((pcm = calloc(1, sizeof(*pcm))) == NULL)
		return -ENOMEM;

	pcm->event_fd = -1;
	pcm->ba_pcm_fd = -1;
	pcm->ba_pcm_ctrl_fd = -1;
	pcm->null_fd = -1;
	pcm->delay_ex = delay;
	pthread_mutex_init(&pcm->mutex, NULL);
	pthread_cond_init(&pcm->pause_cond, NULL);
	pcm->pause_state = BA_PAUSE_STATE_RUNNING;
	pcm->fifo_active = true;

	dbus_threads_init_default();

	DBusError err = DBUS_ERROR_INIT;
	if (ba_dbus_connection_ctx_init(&pcm->dbus_ctx, service, &err) != TRUE) {
		SNDERR("Couldn't initialize D-Bus context: %s", err.message);
		ret = -ENOMEM;
		goto fail;
	}

	if (!dbus_connection_add_filter(pcm->dbus_ctx.conn, bluealsa_dbus_msg_filter, pcm, NULL)) {
		SNDERR("Couldn't add D-Bus filter: %s", strerror(ENOMEM));
		ret = -ENOMEM;
		goto fail;
	}

	debug("Getting BlueALSA PCM: %s %s %s", snd_pcm_stream_name(stream), device, profile);
	if (!ba_dbus_pcm_get(&pcm->dbus_ctx, &ba_addr, ba_profile,
				stream == SND_PCM_STREAM_PLAYBACK ? BA_PCM_MODE_SINK : BA_PCM_MODE_SOURCE,
				&pcm->ba_pcm, &err)) {
		SNDERR("Couldn't get BlueALSA PCM: %s", err.message);
		ret = -ENODEV;
		goto fail;
	}

	/* Subscribe for properties-changed signals but for the opened PCM only. */
	ba_dbus_connection_signal_match_add(&pcm->dbus_ctx, pcm->dbus_ctx.ba_service,
			pcm->ba_pcm.pcm_path, DBUS_INTERFACE_PROPERTIES, "PropertiesChanged",
			"arg0='"BLUEALSA_INTERFACE_PCM"'");

	if ((pcm->event_fd = eventfd(0, EFD_CLOEXEC)) == -1) {
		ret = -errno;
		goto fail;
	}

	pcm->io.version = SND_PCM_IOPLUG_VERSION;
	pcm->io.name = "BlueALSA";
	pcm->io.flags = SND_PCM_IOPLUG_FLAG_LISTED;
#ifdef SND_PCM_IOPLUG_FLAG_BOUNDARY_WA
	pcm->io.flags |= SND_PCM_IOPLUG_FLAG_BOUNDARY_WA;
#endif
	pcm->io.mmap_rw = 1;
	pcm->io.callback = &bluealsa_callback;
	pcm->io.private_data = pcm;

	if (codec != NULL && codec[0] != '\0') {
		if (bluealsa_select_pcm_codec(pcm, codec, &err)) {
			/* Changing the codec may change the audio format, sampling rate and/or
			 * channels. We need to refresh our cache of PCM properties. */
			if (!ba_dbus_pcm_get(&pcm->dbus_ctx, &ba_addr, ba_profile,
						stream == SND_PCM_STREAM_PLAYBACK ? BA_PCM_MODE_SINK : BA_PCM_MODE_SOURCE,
						&pcm->ba_pcm, &err)) {
				SNDERR("Couldn't get BlueALSA PCM: %s", err.message);
				ret = -ENODEV;
				goto fail;
			}
		}
		else {
			SNDERR("Couldn't select BlueALSA PCM codec: %s", err.message);
			dbus_error_free(&err);
		}
	}

	/* If the BT transport codec is not known (which means that PCM sampling
	 * rate is also not know), we cannot construct useful constraints. */
	if (pcm->ba_pcm.sampling == 0) {
		ret = -EAGAIN;
		goto fail;
	}

#if SND_LIB_VERSION >= 0x010102 && SND_LIB_VERSION <= 0x010103
	/* ALSA library thread-safe API functionality does not play well with ALSA
	 * IO-plug plug-ins. It causes deadlocks which often make our PCM plug-in
	 * unusable. As a workaround we are going to disable this functionality. */
	if (setenv("LIBASOUND_THREAD_SAFE", "0", 0) == -1)
		SNDERR("Couldn't disable ALSA thread-safe API: %s", strerror(errno));
#endif

	if ((ret = snd_pcm_ioplug_create(&pcm->io, name, stream, mode)) < 0)
		goto fail;

	if ((ret = bluealsa_set_hw_constraint(pcm)) < 0)
		goto fail;

	if (!bluealsa_update_pcm_softvol(pcm, pcm_softvol, &err)) {
		SNDERR("Couldn't set BlueALSA PCM soft-volume: %s", err.message);
		dbus_error_free(&err);
	}

	if (!bluealsa_update_pcm_volume(pcm, pcm_volume, pcm_mute, &err)) {
		SNDERR("Couldn't set BlueALSA PCM volume: %s", err.message);
		dbus_error_free(&err);
	}

	*pcmp = pcm->io.pcm;
	return 0;

fail:
	ba_dbus_connection_ctx_free(&pcm->dbus_ctx);
	dbus_error_free(&err);
	if (pcm->event_fd != -1)
		close(pcm->event_fd);
	pthread_mutex_destroy(&pcm->mutex);
	pthread_cond_destroy(&pcm->pause_cond);
	free(pcm);
	return ret;
}

SND_PCM_PLUGIN_SYMBOL(bluealsa)<|MERGE_RESOLUTION|>--- conflicted
+++ resolved
@@ -1,10 +1,6 @@
 /*
  * bluealsa-pcm.c
-<<<<<<< HEAD
- * Copyright (c) 2016-2023 Arkadiusz Bokowy
-=======
  * Copyright (c) 2016-2024 Arkadiusz Bokowy
->>>>>>> 5ca058a7
  *
  * This file is a part of bluez-alsa.
  *
